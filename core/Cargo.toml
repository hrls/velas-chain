[package]
name = "solana-core"
description = "Blockchain, Rebuilt for Scale"
version = "1.5.14"
documentation = "https://docs.rs/solana"
homepage = "https://solana.com/"
readme = "../README.md"
repository = "https://github.com/solana-labs/solana"
authors = ["Solana Maintainers <maintainers@solana.foundation>"]
license = "Apache-2.0"
edition = "2018"

[badges]
codecov = { repository = "solana-labs/solana", branch = "master", service = "github" }

[dependencies]
ahash = "0.6.1"
base64 = "0.12.3"
bincode = "1.3.1"
bv = { version = "0.11.1", features = ["serde"] }
bs58 = "0.3.1"
byteorder = "1.3.4"
chrono = { version = "0.4.11", features = ["serde"] }
core_affinity = "0.5.10"
crossbeam-channel = "0.4"
ed25519-dalek = "=1.0.0-pre.4"
fs_extra = "1.2.0"
flate2 = "1.0"
indexmap = { version = "1.5", features = ["rayon"] }
itertools = "0.9.0"
jsonrpc-core = "15.0.0"
jsonrpc-core-client = { version = "15.0.0", features = ["ws"] }
jsonrpc-derive = "15.0.0"
jsonrpc-http-server = "15.0.0"
jsonrpc-pubsub = "15.0.0"
jsonrpc-ws-server = "15.0.0"
log = "0.4.11"
lru = "0.6.1"
miow = "0.2.2"
net2 = "0.2.37"
num-traits = "0.2"
rand = "0.7.0"
rand_chacha = "0.2.2"
raptorq = "1.4.2"
rayon = "1.4.1"
regex = "1.3.9"
retain_mut = "0.1.2"
rustversion = "1.0.4"
serde = "1.0.118"
serde_bytes = "0.11"
serde_derive = "1.0.103"
serde_json = "1.0.56"
<<<<<<< HEAD
solana-account-decoder = { path = "../account-decoder", version = "1.5.3" }
solana-banks-server = { path = "../banks-server", version = "1.5.3" }
solana-clap-utils = { path = "../clap-utils", version = "1.5.3" }
solana-client = { path = "../client", version = "1.5.3" }
solana-faucet = { path = "../faucet", version = "1.5.3" }
solana-ledger = { path = "../ledger", version = "1.5.3" }
solana-logger = { path = "../logger", version = "1.5.3" }
solana-merkle-tree = { path = "../merkle-tree", version = "1.5.3" }
solana-metrics = { path = "../metrics", version = "1.5.3" }
solana-measure = { path = "../measure", version = "1.5.3" }
solana-net-utils = { path = "../net-utils", version = "1.5.3" }
solana-perf = { path = "../perf", version = "1.5.3" }
solana-program-test = { path = "../program-test", version = "1.5.3" }
solana-runtime = { path = "../runtime", version = "1.5.3" }
solana-sdk = { path = "../sdk", version = "1.5.3" }
solana-frozen-abi = { path = "../frozen-abi", version = "1.5.3" }
solana-frozen-abi-macro = { path = "../frozen-abi/macro", version = "1.5.3" }
solana-stake-program = { path = "../programs/stake", version = "1.5.3" }
solana-storage-bigtable = { path = "../storage-bigtable", version = "1.5.3" }
solana-streamer = { path = "../streamer", version = "1.5.3" }
solana-sys-tuner = { path = "../sys-tuner", version = "1.5.3" }
solana-transaction-status = { path = "../transaction-status", version = "1.5.3" }
solana-version = { path = "../version", version = "1.5.3" }
solana-vote-program = { path = "../programs/vote", version = "1.5.3" }
spl-token-v2-0 = { package = "spl-token", version = "=3.0.1", features = ["no-entrypoint"] }
hex = "0.4.2"
rlp = "0.5"
sha3 = "0.9.1"
primitive-types = "0.8.0"
secp256k1 = { version = "0.19.0", features = ["recovery", "global-context"] }
evm-state = { path = "../evm-utils/evm-state" }
evm-rpc = { path = "../evm-utils/evm-rpc" }
solana-evm-loader-program = { path = "../evm-utils/programs/evm_loader" }
=======
solana-account-decoder = { path = "../account-decoder", version = "1.5.14" }
solana-banks-server = { path = "../banks-server", version = "1.5.14" }
solana-clap-utils = { path = "../clap-utils", version = "1.5.14" }
solana-client = { path = "../client", version = "1.5.14" }
solana-faucet = { path = "../faucet", version = "1.5.14" }
solana-ledger = { path = "../ledger", version = "1.5.14" }
solana-logger = { path = "../logger", version = "1.5.14" }
solana-merkle-tree = { path = "../merkle-tree", version = "1.5.14" }
solana-metrics = { path = "../metrics", version = "1.5.14" }
solana-measure = { path = "../measure", version = "1.5.14" }
solana-net-utils = { path = "../net-utils", version = "1.5.14" }
solana-perf = { path = "../perf", version = "1.5.14" }
solana-program-test = { path = "../program-test", version = "1.5.14" }
solana-runtime = { path = "../runtime", version = "1.5.14" }
solana-sdk = { path = "../sdk", version = "1.5.14" }
solana-frozen-abi = { path = "../frozen-abi", version = "1.5.14" }
solana-frozen-abi-macro = { path = "../frozen-abi/macro", version = "1.5.14" }
solana-stake-program = { path = "../programs/stake", version = "1.5.14" }
solana-storage-bigtable = { path = "../storage-bigtable", version = "1.5.14" }
solana-streamer = { path = "../streamer", version = "1.5.14" }
solana-sys-tuner = { path = "../sys-tuner", version = "1.5.14" }
solana-transaction-status = { path = "../transaction-status", version = "1.5.14" }
solana-version = { path = "../version", version = "1.5.14" }
solana-vote-program = { path = "../programs/vote", version = "1.5.14" }
spl-token-v2-0 = { package = "spl-token", version = "=3.1.0", features = ["no-entrypoint"] }
>>>>>>> 7f1368e7
tempfile = "3.1.0"
thiserror = "1.0"
tokio = { version = "0.2", features = ["full"] }
tokio_01 = { version = "0.1", package = "tokio" }
tokio_01_bytes = { version = "0.4.7", package = "bytes" }
tokio_fs_01 = { version = "0.1", package = "tokio-fs" }
tokio_io_01 = { version = "0.1", package = "tokio-io" }
tokio_codec_01 = { version = "0.1", package = "tokio-codec" }
solana-rayon-threadlimit = { path = "../rayon-threadlimit", version = "1.5.14" }
trees = "0.2.1"
snafu = "0.6"

[dev-dependencies]
matches = "0.1.6"
num_cpus = "1.13.0"
reqwest = { version = "0.10.8", default-features = false, features = ["blocking", "rustls-tls", "json"] }
serial_test = "0.4.0"
serial_test_derive = "0.4.0"
systemstat = "0.1.5"

[build-dependencies]
rustc_version = "0.2"

[[bench]]
name = "banking_stage"

[[bench]]
name = "blockstore"

[[bench]]
name = "crds"

[[bench]]
name = "crds_gossip_pull"

[[bench]]
name = "crds_shards"

[[bench]]
name = "gen_keys"

[[bench]]
name = "sigverify_stage"

[[bench]]
name = "poh"

[[bench]]
name = "retransmit_stage"

[[bench]]
name = "cluster_info"

[package.metadata.docs.rs]
targets = ["x86_64-unknown-linux-gnu"]

[features]
default = []
multiple-db-in-thread = []<|MERGE_RESOLUTION|>--- conflicted
+++ resolved
@@ -50,41 +50,6 @@
 serde_bytes = "0.11"
 serde_derive = "1.0.103"
 serde_json = "1.0.56"
-<<<<<<< HEAD
-solana-account-decoder = { path = "../account-decoder", version = "1.5.3" }
-solana-banks-server = { path = "../banks-server", version = "1.5.3" }
-solana-clap-utils = { path = "../clap-utils", version = "1.5.3" }
-solana-client = { path = "../client", version = "1.5.3" }
-solana-faucet = { path = "../faucet", version = "1.5.3" }
-solana-ledger = { path = "../ledger", version = "1.5.3" }
-solana-logger = { path = "../logger", version = "1.5.3" }
-solana-merkle-tree = { path = "../merkle-tree", version = "1.5.3" }
-solana-metrics = { path = "../metrics", version = "1.5.3" }
-solana-measure = { path = "../measure", version = "1.5.3" }
-solana-net-utils = { path = "../net-utils", version = "1.5.3" }
-solana-perf = { path = "../perf", version = "1.5.3" }
-solana-program-test = { path = "../program-test", version = "1.5.3" }
-solana-runtime = { path = "../runtime", version = "1.5.3" }
-solana-sdk = { path = "../sdk", version = "1.5.3" }
-solana-frozen-abi = { path = "../frozen-abi", version = "1.5.3" }
-solana-frozen-abi-macro = { path = "../frozen-abi/macro", version = "1.5.3" }
-solana-stake-program = { path = "../programs/stake", version = "1.5.3" }
-solana-storage-bigtable = { path = "../storage-bigtable", version = "1.5.3" }
-solana-streamer = { path = "../streamer", version = "1.5.3" }
-solana-sys-tuner = { path = "../sys-tuner", version = "1.5.3" }
-solana-transaction-status = { path = "../transaction-status", version = "1.5.3" }
-solana-version = { path = "../version", version = "1.5.3" }
-solana-vote-program = { path = "../programs/vote", version = "1.5.3" }
-spl-token-v2-0 = { package = "spl-token", version = "=3.0.1", features = ["no-entrypoint"] }
-hex = "0.4.2"
-rlp = "0.5"
-sha3 = "0.9.1"
-primitive-types = "0.8.0"
-secp256k1 = { version = "0.19.0", features = ["recovery", "global-context"] }
-evm-state = { path = "../evm-utils/evm-state" }
-evm-rpc = { path = "../evm-utils/evm-rpc" }
-solana-evm-loader-program = { path = "../evm-utils/programs/evm_loader" }
-=======
 solana-account-decoder = { path = "../account-decoder", version = "1.5.14" }
 solana-banks-server = { path = "../banks-server", version = "1.5.14" }
 solana-clap-utils = { path = "../clap-utils", version = "1.5.14" }
@@ -110,7 +75,14 @@
 solana-version = { path = "../version", version = "1.5.14" }
 solana-vote-program = { path = "../programs/vote", version = "1.5.14" }
 spl-token-v2-0 = { package = "spl-token", version = "=3.1.0", features = ["no-entrypoint"] }
->>>>>>> 7f1368e7
+hex = "0.4.2"
+rlp = "0.5"
+sha3 = "0.9.1"
+primitive-types = "0.8.0"
+secp256k1 = { version = "0.19.0", features = ["recovery", "global-context"] }
+evm-state = { path = "../evm-utils/evm-state" }
+evm-rpc = { path = "../evm-utils/evm-rpc" }
+solana-evm-loader-program = { path = "../evm-utils/programs/evm_loader" }
 tempfile = "3.1.0"
 thiserror = "1.0"
 tokio = { version = "0.2", features = ["full"] }
