--- conflicted
+++ resolved
@@ -1,11 +1,7 @@
 [package]
 name = "solana-core"
 description = "Blockchain, Rebuilt for Scale"
-<<<<<<< HEAD
-version = "1.5.19"
-=======
 version = "1.6.14"
->>>>>>> 7759210f
 homepage = "https://solana.com/"
 documentation = "https://docs.rs/solana-core"
 readme = "../README.md"
@@ -28,11 +24,7 @@
 chrono = { version = "0.4.11", features = ["serde"] }
 core_affinity = "0.5.10"
 crossbeam-channel = "0.4"
-<<<<<<< HEAD
-ed25519-dalek = "=1.0.0-pre.4"
-=======
 ed25519-dalek = "=1.0.1"
->>>>>>> 7759210f
 fs_extra = "1.2.0"
 flate2 = "1.0"
 indexmap = { version = "1.5", features = ["rayon"] }
@@ -56,56 +48,6 @@
 rayon = "1.5.0"
 regex = "1.3.9"
 retain_mut = "0.1.2"
-<<<<<<< HEAD
-rustversion = "1.0.4"
-serde = "1.0.118"
-serde_bytes = "0.11"
-serde_derive = "1.0.103"
-serde_json = "1.0.56"
-solana-account-decoder = { path = "../account-decoder", version = "=1.5.19" }
-solana-banks-server = { path = "../banks-server", version = "=1.5.19" }
-solana-clap-utils = { path = "../clap-utils", version = "=1.5.19" }
-solana-client = { path = "../client", version = "=1.5.19" }
-solana-faucet = { path = "../faucet", version = "=1.5.19" }
-solana-ledger = { path = "../ledger", version = "=1.5.19" }
-solana-logger = { path = "../logger", version = "=1.5.19" }
-solana-merkle-tree = { path = "../merkle-tree", version = "=1.5.19" }
-solana-metrics = { path = "../metrics", version = "=1.5.19" }
-solana-measure = { path = "../measure", version = "=1.5.19" }
-solana-net-utils = { path = "../net-utils", version = "=1.5.19" }
-solana-perf = { path = "../perf", version = "=1.5.19" }
-solana-program-test = { path = "../program-test", version = "=1.5.19" }
-solana-runtime = { path = "../runtime", version = "=1.5.19" }
-solana-sdk = { path = "../sdk", version = "=1.5.19" }
-solana-frozen-abi = { path = "../frozen-abi", version = "=1.5.19" }
-solana-frozen-abi-macro = { path = "../frozen-abi/macro", version = "=1.5.19" }
-solana-stake-program = { path = "../programs/stake", version = "=1.5.19" }
-solana-storage-bigtable = { path = "../storage-bigtable", version = "=1.5.19" }
-solana-streamer = { path = "../streamer", version = "=1.5.19" }
-solana-sys-tuner = { path = "../sys-tuner", version = "=1.5.19" }
-solana-transaction-status = { path = "../transaction-status", version = "=1.5.19" }
-solana-vote-program = { path = "../programs/vote", version = "=1.5.19" }
-solana-version = { path = "../version" }
-velas-account-program = { path = "../programs/velas-account-program" }
-spl-token-v2-0 = { package = "spl-token", version = "=3.1.0", features = ["no-entrypoint"] }
-hex = "0.4.2"
-rlp = "0.5"
-sha3 = "0.9.1"
-primitive-types = "0.8.0"
-secp256k1 = { version = "0.19.0", features = ["recovery", "global-context"] }
-evm-state = { path = "../evm-utils/evm-state" }
-evm-rpc = { path = "../evm-utils/evm-rpc" }
-solana-evm-loader-program = { path = "../evm-utils/programs/evm_loader" }
-tempfile = "3.1.0"
-thiserror = "1.0"
-tokio = { version = "0.2", features = ["full"] }
-tokio_01 = { version = "0.1", package = "tokio" }
-tokio_01_bytes = { version = "0.4.7", package = "bytes" }
-tokio_fs_01 = { version = "0.1", package = "tokio-fs" }
-tokio_io_01 = { version = "0.1", package = "tokio-io" }
-tokio_codec_01 = { version = "0.1", package = "tokio-codec" }
-solana-rayon-threadlimit = { path = "../rayon-threadlimit", version = "=1.5.19" }
-=======
 serde = "1.0.122"
 serde_bytes = "0.11"
 serde_derive = "1.0.103"
@@ -141,7 +83,17 @@
 tokio_02 = { version = "0.2", package = "tokio", features = ["full"] }
 tokio-util = { version = "0.3", features = ["codec"] } # This crate needs to stay in sync with tokio_02, until that dependency can be removed
 solana-rayon-threadlimit = { path = "../rayon-threadlimit", version = "=1.6.14" }
->>>>>>> 7759210f
+
+hex = "0.4.2"
+rlp = "0.5"
+sha3 = "0.9.1"
+primitive-types = "0.8.0"
+secp256k1 = { version = "0.19.0", features = ["recovery", "global-context"] }
+evm-state = { path = "../evm-utils/evm-state" }
+evm-rpc = { path = "../evm-utils/evm-rpc" }
+solana-evm-loader-program = { path = "../evm-utils/programs/evm_loader" }
+velas-account-program = { path = "../programs/velas-account-program" }
+
 trees = "0.2.1"
 snafu = "0.6"
 anyhow = "1"
@@ -149,11 +101,7 @@
 [dev-dependencies]
 matches = "0.1.6"
 num_cpus = "1.13.0"
-<<<<<<< HEAD
-reqwest = { version = "0.10.8", default-features = false, features = ["blocking", "rustls-tls", "json"] }
-=======
 reqwest = { version = "0.11.2", default-features = false, features = ["blocking", "rustls-tls", "json"] }
->>>>>>> 7759210f
 serial_test = "0.4.0"
 symlink = "0.1.0"
 systemstat = "0.1.5"
