<p align="center">
  <a href="https://velas.com">
    <img alt="Velas chain" src="https://i.imgur.com/1AHYxYP.png" width="250" />
  </a>
</p>
# Building

## **1. Install rustc, cargo and rustfmt.**

```bash
$ curl https://sh.rustup.rs -sSf | sh
$ source $HOME/.cargo/env
$ rustup component add rustfmt
```

Please sure you are always using the latest stable rust version by running:

```bash
$ rustup update
```

On Linux systems you may need to install libssl-dev, pkg-config, zlib1g-dev, etc.  On Ubuntu:

```bash
$ sudo apt-get update
$ sudo apt-get install libssl-dev libudev-dev pkg-config zlib1g-dev llvm clang make
```

## **2. Download the source code.**

```bash
$ git clone https://github.com/velas/velas-chain.git
$ cd velas-chain
```

## **3. Build.**

```bash
$ cargo build
```

## **4. Run a minimal local cluster.**
```bash
$ ./run.sh
```

# Testing

**Run the test suite:**

```bash
$ cargo test
```

### EVM integration
Info about EVM integration is at our [docs](https://docs.next.velas.com/evm).

### Starting a local devnet
Start your own devnet locally, instructions are in the [online docs](https://docs.next.velas.com/cluster/bench-tps).

<<<<<<< HEAD
### Accessing the remote development cluster
* `devnet` - stable public cluster for development accessible via
devnet.solana.com. Runs 24/7. Learn more about the [public clusters](https://docs.solana.com/clusters)
=======
### Accessing the remote devnet
* `devnet` - public devnet accessible via bootstrap.next.velas.com.
>>>>>>> 1b629c1a

# Benchmarking

First install the nightly build of rustc. `cargo bench` requires use of the
unstable features only available in the nightly build.

```bash
$ rustup install nightly
```

Run the benchmarks:

```bash
$ cargo +nightly bench
```

# Release Process

The release process for this project is described [here](RELEASE.md).

# Disclaimer

All claims, content, designs, algorithms, estimates, roadmaps, specifications, and performance measurements described in this project are done with the author's best effort.  It is up to the reader to check and validate their accuracy and truthfulness.  Furthermore nothing in this project constitutes a solicitation for investment.

Any content produced by Solana, or developer resources that Solana provides, are for educational and inspiration purposes only.  Solana does not encourage, induce or sanction the deployment of any such applications in violation of applicable laws or regulations.<|MERGE_RESOLUTION|>--- conflicted
+++ resolved
@@ -3,6 +3,7 @@
     <img alt="Velas chain" src="https://i.imgur.com/1AHYxYP.png" width="250" />
   </a>
 </p>
+
 # Building
 
 ## **1. Install rustc, cargo and rustfmt.**
@@ -23,7 +24,7 @@
 
 ```bash
 $ sudo apt-get update
-$ sudo apt-get install libssl-dev libudev-dev pkg-config zlib1g-dev llvm clang make
+$ sudo apt-get install libssl-dev libudev-dev pkg-config zlib1g-dev llvm clang
 ```
 
 ## **2. Download the source code.**
@@ -49,7 +50,7 @@
 **Run the test suite:**
 
 ```bash
-$ cargo test
+$ cargo test --no-fail-fast
 ```
 
 ### EVM integration
@@ -58,14 +59,8 @@
 ### Starting a local devnet
 Start your own devnet locally, instructions are in the [online docs](https://docs.next.velas.com/cluster/bench-tps).
 
-<<<<<<< HEAD
-### Accessing the remote development cluster
-* `devnet` - stable public cluster for development accessible via
-devnet.solana.com. Runs 24/7. Learn more about the [public clusters](https://docs.solana.com/clusters)
-=======
 ### Accessing the remote devnet
 * `devnet` - public devnet accessible via bootstrap.next.velas.com.
->>>>>>> 1b629c1a
 
 # Benchmarking
 
@@ -88,6 +83,4 @@
 
 # Disclaimer
 
-All claims, content, designs, algorithms, estimates, roadmaps, specifications, and performance measurements described in this project are done with the author's best effort.  It is up to the reader to check and validate their accuracy and truthfulness.  Furthermore nothing in this project constitutes a solicitation for investment.
-
-Any content produced by Solana, or developer resources that Solana provides, are for educational and inspiration purposes only.  Solana does not encourage, induce or sanction the deployment of any such applications in violation of applicable laws or regulations.+All claims, content, designs, algorithms, estimates, roadmaps, specifications, and performance measurements described in this project are done with the author's best effort.  It is up to the reader to check and validate their accuracy and truthfulness.  Furthermore nothing in this project constitutes a solicitation for investment.