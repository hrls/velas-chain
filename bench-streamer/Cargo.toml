[package]
authors = ["Solana Maintainers <maintainers@solana.foundation>"]
edition = "2018"
name = "solana-bench-streamer"
version = "1.5.18"
repository = "https://github.com/solana-labs/solana"
license = "Apache-2.0"
homepage = "https://solana.com/"
publish = false

[dependencies]
clap = "2.33.1"
<<<<<<< HEAD
solana-clap-utils = { path = "../clap-utils", version = "1.5.14" }
solana-streamer = { path = "../streamer", version = "1.5.14" }
solana-logger = { path = "../logger", version = "1.5.14" }
solana-net-utils = { path = "../net-utils", version = "1.5.14" }
solana-version = { path = "../version" }
=======
solana-clap-utils = { path = "../clap-utils", version = "=1.5.18" }
solana-streamer = { path = "../streamer", version = "=1.5.18" }
solana-logger = { path = "../logger", version = "=1.5.18" }
solana-net-utils = { path = "../net-utils", version = "=1.5.18" }
solana-version = { path = "../version", version = "=1.5.18" }
>>>>>>> 7e480df9

[package.metadata.docs.rs]
targets = ["x86_64-unknown-linux-gnu"]<|MERGE_RESOLUTION|>--- conflicted
+++ resolved
@@ -10,19 +10,11 @@
 
 [dependencies]
 clap = "2.33.1"
-<<<<<<< HEAD
-solana-clap-utils = { path = "../clap-utils", version = "1.5.14" }
-solana-streamer = { path = "../streamer", version = "1.5.14" }
-solana-logger = { path = "../logger", version = "1.5.14" }
-solana-net-utils = { path = "../net-utils", version = "1.5.14" }
-solana-version = { path = "../version" }
-=======
 solana-clap-utils = { path = "../clap-utils", version = "=1.5.18" }
 solana-streamer = { path = "../streamer", version = "=1.5.18" }
 solana-logger = { path = "../logger", version = "=1.5.18" }
 solana-net-utils = { path = "../net-utils", version = "=1.5.18" }
-solana-version = { path = "../version", version = "=1.5.18" }
->>>>>>> 7e480df9
+solana-version = { path = "../version" }
 
 [package.metadata.docs.rs]
 targets = ["x86_64-unknown-linux-gnu"]