--- conflicted
+++ resolved
@@ -1,10 +1,6 @@
 [package]
 name = "solana-config-program"
-<<<<<<< HEAD
-version = "1.5.19"
-=======
 version = "1.6.14"
->>>>>>> 7759210f
 description = "Solana Config program"
 authors = ["Solana Maintainers <maintainers@solana.foundation>"]
 repository = "https://github.com/solana-labs/solana"
@@ -18,21 +14,12 @@
 chrono = { version = "0.4.11", features = ["serde"] }
 log = "0.4.11"
 rand_core = "0.6.2"
-<<<<<<< HEAD
-serde = "1.0.118"
-serde_derive = "1.0.103"
-solana-sdk = { path = "../../sdk", version = "=1.5.19" }
-
-[dev-dependencies]
-solana-logger = { path = "../../logger", version = "=1.5.19" }
-=======
 serde = "1.0.122"
 serde_derive = "1.0.103"
 solana-sdk = { path = "../../sdk", version = "=1.6.14" }
 
 [dev-dependencies]
 solana-logger = { path = "../../logger", version = "=1.6.14" }
->>>>>>> 7759210f
 
 [lib]
 crate-type = ["lib"]
