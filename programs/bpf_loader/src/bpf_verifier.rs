#![allow(clippy::upper_case_acronyms)]
<<<<<<< HEAD
=======

>>>>>>> 7759210f
use crate::BpfError;
use solana_rbpf::ebpf;
use thiserror::Error;

/// Error definitions
#[derive(Debug, Error, PartialEq)]
pub enum VerifierError {
    /// ProgramLengthNotMultiple
    #[error("program length must be a multiple of {} octets", ebpf::INSN_SIZE)]
    ProgramLengthNotMultiple,
    /// ProgramTooLarge
    #[error("program too big, max {}, is {}", ebpf::PROG_MAX_INSNS, .0)]
    ProgramTooLarge(usize),
    /// NoProgram
    #[error("no program set, call prog_set() to load one")]
    NoProgram,
    #[error("division by 0 (insn #{0})")]
    DivisionByZero(usize),
    /// UnsupportedLEBEArgument
    #[error("unsupported argument for LE/BE (insn #{0})")]
    UnsupportedLEBEArgument(usize),
    /// LDDWCannotBeLast
    #[error("LD_DW instruction cannot be last in program")]
    LDDWCannotBeLast,
    /// IncompleteLDDW
    #[error("incomplete LD_DW instruction (insn #{0})")]
    IncompleteLDDW(usize),
    /// InfiniteLoop
    #[error("infinite loop (insn #{0})")]
    InfiniteLoop(usize),
    /// JumpOutOfCode
    #[error("jump out of code to #{0} (insn #{1})")]
    JumpOutOfCode(usize, usize),
    /// JumpToMiddleOfLDDW
    #[error("jump to middle of LD_DW at #{0} (insn #{1})")]
    JumpToMiddleOfLDDW(usize, usize),
    /// InvalidSourceRegister
    #[error("invalid source register (insn #{0})")]
    InvalidSourceRegister(usize),
    /// CannotWriteR10
    #[error("cannot write into register r10 (insn #{0})")]
    CannotWriteR10(usize),
    /// InvalidDestinationRegister
    #[error("invalid destination register (insn #{0})")]
    InvalidDestinationRegister(usize),
    /// UnknownOpCode
    #[error("unknown eBPF opcode {0:#2x} (insn #{1:?})")]
    UnknownOpCode(u8, usize),
    /// Shift with overflow
    #[error("Shift with overflow at instruction {0}")]
    ShiftWithOverflow(usize),
    /// Invalid register specified
    #[error("Invalid register specified at instruction {0}")]
    InvalidRegister(usize),
}

fn adj_insn_ptr(insn_ptr: usize) -> usize {
    insn_ptr + ebpf::ELF_INSN_DUMP_OFFSET
}

<<<<<<< HEAD
fn check_prog_len(prog: &[u8], is_program_size_cap: bool) -> Result<(), BpfError> {
=======
fn check_prog_len(prog: &[u8]) -> Result<(), BpfError> {
>>>>>>> 7759210f
    if prog.len() % ebpf::INSN_SIZE != 0 {
        return Err(VerifierError::ProgramLengthNotMultiple.into());
    }
    if prog.is_empty() {
        return Err(VerifierError::NoProgram.into());
    }
    Ok(())
}

fn check_imm_nonzero(insn: &ebpf::Insn, insn_ptr: usize) -> Result<(), BpfError> {
    if insn.imm == 0 {
        return Err(VerifierError::DivisionByZero(adj_insn_ptr(insn_ptr)).into());
    }
    Ok(())
}

fn check_imm_endian(insn: &ebpf::Insn, insn_ptr: usize) -> Result<(), BpfError> {
    match insn.imm {
        16 | 32 | 64 => Ok(()),
        _ => Err(VerifierError::UnsupportedLEBEArgument(adj_insn_ptr(insn_ptr)).into()),
    }
}

fn check_load_dw(prog: &[u8], insn_ptr: usize) -> Result<(), BpfError> {
    if insn_ptr + 1 >= (prog.len() / ebpf::INSN_SIZE) {
        // Last instruction cannot be LD_DW because there would be no 2nd DW
        return Err(VerifierError::LDDWCannotBeLast.into());
    }
    let next_insn = ebpf::get_insn(prog, insn_ptr + 1);
    if next_insn.opc != 0 {
        return Err(VerifierError::IncompleteLDDW(adj_insn_ptr(insn_ptr)).into());
    }
    Ok(())
}

fn check_jmp_offset(prog: &[u8], insn_ptr: usize) -> Result<(), BpfError> {
    let insn = ebpf::get_insn(prog, insn_ptr);
    // if insn.off == -1 {
    //     return Err(VerifierError::InfiniteLoop(adj_insn_ptr(insn_ptr)).into());
    // }

    let dst_insn_ptr = insn_ptr as isize + 1 + insn.off as isize;
    if dst_insn_ptr < 0 || dst_insn_ptr as usize >= (prog.len() / ebpf::INSN_SIZE) {
        return Err(
            VerifierError::JumpOutOfCode(dst_insn_ptr as usize, adj_insn_ptr(insn_ptr)).into(),
        );
    }
    let dst_insn = ebpf::get_insn(prog, dst_insn_ptr as usize);
    if dst_insn.opc == 0 {
        return Err(VerifierError::JumpToMiddleOfLDDW(
            dst_insn_ptr as usize,
            adj_insn_ptr(insn_ptr),
        )
        .into());
    }
    Ok(())
}

fn check_registers(insn: &ebpf::Insn, store: bool, insn_ptr: usize) -> Result<(), BpfError> {
    if insn.src > 10 {
        return Err(VerifierError::InvalidSourceRegister(adj_insn_ptr(insn_ptr)).into());
    }
    match (insn.dst, store) {
        (0..=9, _) | (10, true) => Ok(()),
        (10, false) => Err(VerifierError::CannotWriteR10(adj_insn_ptr(insn_ptr)).into()),
        (_, _) => Err(VerifierError::InvalidDestinationRegister(adj_insn_ptr(insn_ptr)).into()),
    }
}

/// Check that the imm is a valid shift operand
fn check_imm_shift(insn: &ebpf::Insn, insn_ptr: usize) -> Result<(), VerifierError> {
    if insn.imm < 0 || insn.imm as u64 >= 64 {
        return Err(VerifierError::ShiftWithOverflow(adj_insn_ptr(insn_ptr)));
    }
    Ok(())
}

/// Check that the imm is a valid register number
fn check_imm_register(insn: &ebpf::Insn, insn_ptr: usize) -> Result<(), VerifierError> {
    if insn.imm < 0 || insn.imm > 10 {
        return Err(VerifierError::InvalidRegister(adj_insn_ptr(insn_ptr)));
    }
    Ok(())
}

#[rustfmt::skip]
<<<<<<< HEAD
pub fn check(prog: &[u8], is_program_size_cap: bool) -> Result<(), BpfError> {
    check_prog_len(prog, is_program_size_cap)?;
=======
pub fn check(prog: &[u8]) -> Result<(), BpfError> {
    check_prog_len(prog)?;
>>>>>>> 7759210f

    let mut insn_ptr: usize = 0;
    while insn_ptr * ebpf::INSN_SIZE < prog.len() {
        let insn = ebpf::get_insn(prog, insn_ptr);
        let mut store = false;

        match insn.opc {

            // BPF_LD class
            ebpf::LD_ABS_B   => {},
            ebpf::LD_ABS_H   => {},
            ebpf::LD_ABS_W   => {},
            ebpf::LD_ABS_DW  => {},
            ebpf::LD_IND_B   => {},
            ebpf::LD_IND_H   => {},
            ebpf::LD_IND_W   => {},
            ebpf::LD_IND_DW  => {},

            ebpf::LD_DW_IMM  => {
                store = true;
                check_load_dw(prog, insn_ptr)?;
                insn_ptr += 1;
            },

            // BPF_LDX class
            ebpf::LD_B_REG   => {},
            ebpf::LD_H_REG   => {},
            ebpf::LD_W_REG   => {},
            ebpf::LD_DW_REG  => {},

            // BPF_ST class
            ebpf::ST_B_IMM   => store = true,
            ebpf::ST_H_IMM   => store = true,
            ebpf::ST_W_IMM   => store = true,
            ebpf::ST_DW_IMM  => store = true,

            // BPF_STX class
            ebpf::ST_B_REG   => store = true,
            ebpf::ST_H_REG   => store = true,
            ebpf::ST_W_REG   => store = true,
            ebpf::ST_DW_REG  => store = true,

            // BPF_ALU class
            ebpf::ADD32_IMM  => {},
            ebpf::ADD32_REG  => {},
            ebpf::SUB32_IMM  => {},
            ebpf::SUB32_REG  => {},
            ebpf::MUL32_IMM  => {},
            ebpf::MUL32_REG  => {},
            ebpf::DIV32_IMM  => { check_imm_nonzero(&insn, insn_ptr)?; },
            ebpf::DIV32_REG  => {},
            ebpf::OR32_IMM   => {},
            ebpf::OR32_REG   => {},
            ebpf::AND32_IMM  => {},
            ebpf::AND32_REG  => {},
            ebpf::LSH32_IMM  => { check_imm_shift(&insn, insn_ptr)?; },
            ebpf::LSH32_REG  => {},
            ebpf::RSH32_IMM  => { check_imm_shift(&insn, insn_ptr)?; },
            ebpf::RSH32_REG  => {},
            ebpf::NEG32      => {},
            ebpf::MOD32_IMM  => { check_imm_nonzero(&insn, insn_ptr)?; },
            ebpf::MOD32_REG  => {},
            ebpf::XOR32_IMM  => {},
            ebpf::XOR32_REG  => {},
            ebpf::MOV32_IMM  => {},
            ebpf::MOV32_REG  => {},
            ebpf::ARSH32_IMM => { check_imm_shift(&insn, insn_ptr)?; },
            ebpf::ARSH32_REG => {},
            ebpf::LE         => { check_imm_endian(&insn, insn_ptr)?; },
            ebpf::BE         => { check_imm_endian(&insn, insn_ptr)?; },

            // BPF_ALU64 class
            ebpf::ADD64_IMM  => {},
            ebpf::ADD64_REG  => {},
            ebpf::SUB64_IMM  => {},
            ebpf::SUB64_REG  => {},
            ebpf::MUL64_IMM  => { check_imm_nonzero(&insn, insn_ptr)?; },
            ebpf::MUL64_REG  => {},
            ebpf::DIV64_IMM  => { check_imm_nonzero(&insn, insn_ptr)?; },
            ebpf::DIV64_REG  => {},
            ebpf::OR64_IMM   => {},
            ebpf::OR64_REG   => {},
            ebpf::AND64_IMM  => {},
            ebpf::AND64_REG  => {},
            ebpf::LSH64_IMM  => { check_imm_shift(&insn, insn_ptr)?; },
            ebpf::LSH64_REG  => {},
            ebpf::RSH64_IMM  => { check_imm_shift(&insn, insn_ptr)?; },
            ebpf::RSH64_REG  => {},
            ebpf::NEG64      => {},
            ebpf::MOD64_IMM  => { check_imm_nonzero(&insn, insn_ptr)?; },
            ebpf::MOD64_REG  => {},
            ebpf::XOR64_IMM  => {},
            ebpf::XOR64_REG  => {},
            ebpf::MOV64_IMM  => {},
            ebpf::MOV64_REG  => {},
            ebpf::ARSH64_IMM => { check_imm_shift(&insn, insn_ptr)?; },
            ebpf::ARSH64_REG => {},

            // BPF_JMP class
            ebpf::JA         => { check_jmp_offset(prog, insn_ptr)?; },
            ebpf::JEQ_IMM    => { check_jmp_offset(prog, insn_ptr)?; },
            ebpf::JEQ_REG    => { check_jmp_offset(prog, insn_ptr)?; },
            ebpf::JGT_IMM    => { check_jmp_offset(prog, insn_ptr)?; },
            ebpf::JGT_REG    => { check_jmp_offset(prog, insn_ptr)?; },
            ebpf::JGE_IMM    => { check_jmp_offset(prog, insn_ptr)?; },
            ebpf::JGE_REG    => { check_jmp_offset(prog, insn_ptr)?; },
            ebpf::JLT_IMM    => { check_jmp_offset(prog, insn_ptr)?; },
            ebpf::JLT_REG    => { check_jmp_offset(prog, insn_ptr)?; },
            ebpf::JLE_IMM    => { check_jmp_offset(prog, insn_ptr)?; },
            ebpf::JLE_REG    => { check_jmp_offset(prog, insn_ptr)?; },
            ebpf::JSET_IMM   => { check_jmp_offset(prog, insn_ptr)?; },
            ebpf::JSET_REG   => { check_jmp_offset(prog, insn_ptr)?; },
            ebpf::JNE_IMM    => { check_jmp_offset(prog, insn_ptr)?; },
            ebpf::JNE_REG    => { check_jmp_offset(prog, insn_ptr)?; },
            ebpf::JSGT_IMM   => { check_jmp_offset(prog, insn_ptr)?; },
            ebpf::JSGT_REG   => { check_jmp_offset(prog, insn_ptr)?; },
            ebpf::JSGE_IMM   => { check_jmp_offset(prog, insn_ptr)?; },
            ebpf::JSGE_REG   => { check_jmp_offset(prog, insn_ptr)?; },
            ebpf::JSLT_IMM   => { check_jmp_offset(prog, insn_ptr)?; },
            ebpf::JSLT_REG   => { check_jmp_offset(prog, insn_ptr)?; },
            ebpf::JSLE_IMM   => { check_jmp_offset(prog, insn_ptr)?; },
            ebpf::JSLE_REG   => { check_jmp_offset(prog, insn_ptr)?; },
            ebpf::CALL_IMM   => {},
            ebpf::CALL_REG   => { check_imm_register(&insn, insn_ptr)?; },
            ebpf::EXIT       => {},

            _                => {
                return Err(VerifierError::UnknownOpCode(insn.opc, adj_insn_ptr(insn_ptr)).into());
            }
        }

        check_registers(&insn, store, insn_ptr)?;

        insn_ptr += 1;
    }

    // insn_ptr should now be equal to number of instructions.
    if insn_ptr != prog.len() / ebpf::INSN_SIZE {
        return Err(VerifierError::JumpOutOfCode(adj_insn_ptr(insn_ptr), adj_insn_ptr(insn_ptr)).into());
    }

    Ok(())
}<|MERGE_RESOLUTION|>--- conflicted
+++ resolved
@@ -1,8 +1,5 @@
 #![allow(clippy::upper_case_acronyms)]
-<<<<<<< HEAD
-=======
-
->>>>>>> 7759210f
+
 use crate::BpfError;
 use solana_rbpf::ebpf;
 use thiserror::Error;
@@ -63,11 +60,7 @@
     insn_ptr + ebpf::ELF_INSN_DUMP_OFFSET
 }
 
-<<<<<<< HEAD
-fn check_prog_len(prog: &[u8], is_program_size_cap: bool) -> Result<(), BpfError> {
-=======
 fn check_prog_len(prog: &[u8]) -> Result<(), BpfError> {
->>>>>>> 7759210f
     if prog.len() % ebpf::INSN_SIZE != 0 {
         return Err(VerifierError::ProgramLengthNotMultiple.into());
     }
@@ -154,13 +147,8 @@
 }
 
 #[rustfmt::skip]
-<<<<<<< HEAD
-pub fn check(prog: &[u8], is_program_size_cap: bool) -> Result<(), BpfError> {
-    check_prog_len(prog, is_program_size_cap)?;
-=======
 pub fn check(prog: &[u8]) -> Result<(), BpfError> {
     check_prog_len(prog)?;
->>>>>>> 7759210f
 
     let mut insn_ptr: usize = 0;
     while insn_ptr * ebpf::INSN_SIZE < prog.len() {
