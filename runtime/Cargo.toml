[package]
name = "solana-runtime"
<<<<<<< HEAD
version = "1.5.19"
=======
version = "1.6.14"
>>>>>>> 7759210f
description = "Solana runtime"
authors = ["Solana Maintainers <maintainers@solana.foundation>"]
repository = "https://github.com/solana-labs/solana"
license = "Apache-2.0"
homepage = "https://solana.com/"
documentation = "https://docs.rs/solana-runtime"
edition = "2018"

[dependencies]
arrayref = "0.3.6"
bincode = "1.3.1"
blake3 = "0.3.7"
bv = { version = "0.11.1", features = ["serde"] }
byteorder = "1.3.4"
bzip2 = "0.3.3"
dashmap = { version = "4.0.2", features = ["rayon", "raw-api"] }
crossbeam-channel = "0.4"
dir-diff = "0.3.2"
flate2 = "1.0.14"
fnv = "1.0.7"
<<<<<<< HEAD
fs_extra = "1.2.0"
=======
>>>>>>> 7759210f
itertools = "0.9.0"
lazy_static = "1.4.0"
libc = "0.2.81"
libloading = "0.6.2"
log = "0.4.11"
memmap2 = "0.1.0"
num-derive = { version = "0.3" }
num-traits = { version = "0.2" }
num_cpus = "1.13.0"
ouroboros = "0.5.1"
rand = "0.7.0"
rayon = "1.5.0"
regex = "1.3.9"
<<<<<<< HEAD
serde = { version = "1.0.118", features = ["rc"] }
serde_derive = "1.0.103"
solana-config-program = { path = "../programs/config", version = "=1.5.19" }
solana-frozen-abi = { path = "../frozen-abi", version = "=1.5.19" }
solana-frozen-abi-macro = { path = "../frozen-abi/macro", version = "=1.5.19" }
solana-logger = { path = "../logger", version = "=1.5.19" }
solana-measure = { path = "../measure", version = "=1.5.19" }
solana-metrics = { path = "../metrics", version = "=1.5.19" }
solana-rayon-threadlimit = { path = "../rayon-threadlimit", version = "=1.5.19" }
solana-sdk = { path = "../sdk", version = "=1.5.19" }
solana-stake-program = { path = "../programs/stake", version = "=1.5.19" }
solana-vote-program = { path = "../programs/vote", version = "=1.5.19" }
solana-secp256k1-program = { path = "../programs/secp256k1", version = "=1.5.19" }
velas-account-program = { path = "../programs/velas-account-program" }
solana-evm-loader-program = { path = "../evm-utils/programs/evm_loader" }
=======
serde = { version = "1.0.122", features = ["rc"] }
serde_derive = "1.0.103"
solana-config-program = { path = "../programs/config", version = "=1.6.14" }
solana-frozen-abi = { path = "../frozen-abi", version = "=1.6.14" }
solana-frozen-abi-macro = { path = "../frozen-abi/macro", version = "=1.6.14" }
solana-logger = { path = "../logger", version = "=1.6.14" }
solana-measure = { path = "../measure", version = "=1.6.14" }
solana-metrics = { path = "../metrics", version = "=1.6.14" }
solana-rayon-threadlimit = { path = "../rayon-threadlimit", version = "=1.6.14" }
solana-sdk = { path = "../sdk", version = "=1.6.14" }
solana-stake-program = { path = "../programs/stake", version = "=1.6.14" }
solana-vote-program = { path = "../programs/vote", version = "=1.6.14" }
solana-secp256k1-program = { path = "../programs/secp256k1", version = "=1.6.14" }
>>>>>>> 7759210f
symlink = "0.1.0"
tar = "0.4.28"
tempfile = "3.1.0"
thiserror = "1.0"
zstd = "0.5.1"
evm-state = { path = "../evm-utils/evm-state" }
evm-rpc = { path = "../evm-utils/evm-rpc" }


[lib]
crate-type = ["lib"]
name = "solana_runtime"

[dev-dependencies]
assert_matches = "1.3.0"
<<<<<<< HEAD
solana-noop-program = { path = "../programs/noop", version = "=1.5.19" }
solana-sleep-program = { path = "../programs/sleep", version = "1.5.14" }
=======
solana-noop-program = { path = "../programs/noop", version = "=1.6.14" }
>>>>>>> 7759210f

[package.metadata.docs.rs]
targets = ["x86_64-unknown-linux-gnu"]

[build-dependencies]
rustc_version = "0.2"<|MERGE_RESOLUTION|>--- conflicted
+++ resolved
@@ -1,10 +1,6 @@
 [package]
 name = "solana-runtime"
-<<<<<<< HEAD
-version = "1.5.19"
-=======
 version = "1.6.14"
->>>>>>> 7759210f
 description = "Solana runtime"
 authors = ["Solana Maintainers <maintainers@solana.foundation>"]
 repository = "https://github.com/solana-labs/solana"
@@ -25,10 +21,6 @@
 dir-diff = "0.3.2"
 flate2 = "1.0.14"
 fnv = "1.0.7"
-<<<<<<< HEAD
-fs_extra = "1.2.0"
-=======
->>>>>>> 7759210f
 itertools = "0.9.0"
 lazy_static = "1.4.0"
 libc = "0.2.81"
@@ -42,23 +34,6 @@
 rand = "0.7.0"
 rayon = "1.5.0"
 regex = "1.3.9"
-<<<<<<< HEAD
-serde = { version = "1.0.118", features = ["rc"] }
-serde_derive = "1.0.103"
-solana-config-program = { path = "../programs/config", version = "=1.5.19" }
-solana-frozen-abi = { path = "../frozen-abi", version = "=1.5.19" }
-solana-frozen-abi-macro = { path = "../frozen-abi/macro", version = "=1.5.19" }
-solana-logger = { path = "../logger", version = "=1.5.19" }
-solana-measure = { path = "../measure", version = "=1.5.19" }
-solana-metrics = { path = "../metrics", version = "=1.5.19" }
-solana-rayon-threadlimit = { path = "../rayon-threadlimit", version = "=1.5.19" }
-solana-sdk = { path = "../sdk", version = "=1.5.19" }
-solana-stake-program = { path = "../programs/stake", version = "=1.5.19" }
-solana-vote-program = { path = "../programs/vote", version = "=1.5.19" }
-solana-secp256k1-program = { path = "../programs/secp256k1", version = "=1.5.19" }
-velas-account-program = { path = "../programs/velas-account-program" }
-solana-evm-loader-program = { path = "../evm-utils/programs/evm_loader" }
-=======
 serde = { version = "1.0.122", features = ["rc"] }
 serde_derive = "1.0.103"
 solana-config-program = { path = "../programs/config", version = "=1.6.14" }
@@ -72,14 +47,16 @@
 solana-stake-program = { path = "../programs/stake", version = "=1.6.14" }
 solana-vote-program = { path = "../programs/vote", version = "=1.6.14" }
 solana-secp256k1-program = { path = "../programs/secp256k1", version = "=1.6.14" }
->>>>>>> 7759210f
 symlink = "0.1.0"
 tar = "0.4.28"
 tempfile = "3.1.0"
 thiserror = "1.0"
 zstd = "0.5.1"
+
 evm-state = { path = "../evm-utils/evm-state" }
 evm-rpc = { path = "../evm-utils/evm-rpc" }
+solana-evm-loader-program = { path = "../evm-utils/programs/evm_loader" }
+velas-account-program = { path = "../programs/velas-account-program" }
 
 
 [lib]
@@ -88,12 +65,7 @@
 
 [dev-dependencies]
 assert_matches = "1.3.0"
-<<<<<<< HEAD
-solana-noop-program = { path = "../programs/noop", version = "=1.5.19" }
-solana-sleep-program = { path = "../programs/sleep", version = "1.5.14" }
-=======
 solana-noop-program = { path = "../programs/noop", version = "=1.6.14" }
->>>>>>> 7759210f
 
 [package.metadata.docs.rs]
 targets = ["x86_64-unknown-linux-gnu"]
