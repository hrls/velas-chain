//! Persistent storage for accounts. For more information, see:
//! https://docs.solana.com/implemented-proposals/persistent-account-storage

use log::*;
use memmap2::MmapMut;
use serde::{Deserialize, Serialize};
use solana_sdk::{
    account::{Account, AccountSharedData, ReadableAccount},
    clock::{Epoch, Slot},
    hash::Hash,
    pubkey::Pubkey,
};
use std::{
    fs::{remove_file, OpenOptions},
    io,
    io::{Seek, SeekFrom, Write},
    mem,
    path::{Path, PathBuf},
    sync::atomic::{AtomicUsize, Ordering},
    sync::Mutex,
};

// Data placement should be aligned at the next boundary. Without alignment accessing the memory may
// crash on some architectures.
const ALIGN_BOUNDARY_OFFSET: usize = mem::size_of::<u64>();
macro_rules! u64_align {
    ($addr: expr) => {
        ($addr + (ALIGN_BOUNDARY_OFFSET - 1)) & !(ALIGN_BOUNDARY_OFFSET - 1)
    };
}

const MAXIMUM_APPEND_VEC_FILE_SIZE: usize = 16 * 1024 * 1024 * 1024; // 16 GiB

/// Meta contains enough context to recover the index from storage itself
/// This struct will be backed by mmaped and snapshotted data files.
/// So the data layout must be stable and consistent across the entire cluster!
#[derive(Clone, PartialEq, Debug)]
pub struct StoredMeta {
    /// global write version
    pub write_version: u64,
    /// key for the account
    pub pubkey: Pubkey,
    pub data_len: u64,
}

/// This struct will be backed by mmaped and snapshotted data files.
/// So the data layout must be stable and consistent across the entire cluster!
#[derive(Serialize, Deserialize, Clone, Debug, Default, Eq, PartialEq)]
pub struct AccountMeta {
    /// lamports in the account
    pub lamports: u64,
    /// the program that owns this account. If executable, the program that loads this account.
    pub owner: Pubkey,
    /// this account's data contains a loaded program (and is now read-only)
    pub executable: bool,
    /// the epoch at which this account will next owe rent
    pub rent_epoch: Epoch,
}

<<<<<<< HEAD
impl<'a> From<&'a Account> for AccountMeta {
    fn from(account: &'a Account) -> Self {
=======
impl<'a> From<&'a AccountSharedData> for AccountMeta {
    fn from(account: &'a AccountSharedData) -> Self {
>>>>>>> 7759210f
        Self {
            lamports: account.lamports,
            owner: account.owner,
            executable: account.executable,
            rent_epoch: account.rent_epoch,
        }
    }
}

<<<<<<< HEAD
/// References to Memory Mapped memory
/// The Account is stored separately from its data, so getting the actual account requires a clone
=======
/// References to account data stored elsewhere. Getting an `Account` requires cloning
/// (see `StoredAccountMeta::clone_account()`).
>>>>>>> 7759210f
#[derive(PartialEq, Debug)]
pub struct StoredAccountMeta<'a> {
    pub meta: &'a StoredMeta,
    /// account data
    pub account_meta: &'a AccountMeta,
    pub data: &'a [u8],
    pub offset: usize,
    pub stored_size: usize,
    pub hash: &'a Hash,
}

impl<'a> StoredAccountMeta<'a> {
<<<<<<< HEAD
    pub fn clone_account(&self) -> Account {
        Account {
=======
    /// Return a new Account by copying all the data referenced by the `StoredAccountMeta`.
    pub fn clone_account(&self) -> AccountSharedData {
        AccountSharedData::from(Account {
>>>>>>> 7759210f
            lamports: self.account_meta.lamports,
            owner: self.account_meta.owner,
            executable: self.account_meta.executable,
            rent_epoch: self.account_meta.rent_epoch,
            data: self.data.to_vec(),
        })
    }

    fn sanitize(&self) -> bool {
        self.sanitize_executable() && self.sanitize_lamports()
    }

    fn sanitize_executable(&self) -> bool {
        // Sanitize executable to ensure higher 7-bits are cleared correctly.
        self.ref_executable_byte() & !1 == 0
    }

    fn sanitize_lamports(&self) -> bool {
        // Sanitize 0 lamports to ensure to be same as AccountSharedData::default()
        self.account_meta.lamports != 0 || self.clone_account() == AccountSharedData::default()
    }

    fn ref_executable_byte(&self) -> &u8 {
        // Use extra references to avoid value silently clamped to 1 (=true) and 0 (=false)
        // Yes, this really happens; see test_new_from_file_crafted_executable
        let executable_bool: &bool = &self.account_meta.executable;
        // UNSAFE: Force to interpret mmap-backed bool as u8 to really read the actual memory content
        let executable_byte: &u8 = unsafe { &*(executable_bool as *const bool as *const u8) };
        executable_byte
    }
}

/// A thread-safe, file-backed block of memory used to store `Account` instances. Append operations
/// are serialized such that only one thread updates the internal `append_lock` at a time. No
/// restrictions are placed on reading. That is, one may read items from one thread while another
/// is appending new items.
#[derive(Debug, AbiExample)]
pub struct AppendVec {
    /// The file path where the data is stored.
    path: PathBuf,

    /// A file-backed block of memory that is used to store the data for each appended item.
    map: MmapMut,

    /// A lock used to serialize append operations.
    append_lock: Mutex<()>,

    /// The number of bytes used to store items, not the number of items.
    current_len: AtomicUsize,

    /// The number of bytes available for storing items.
    file_size: u64,

    /// True if the file should automatically be deleted when this AppendVec is dropped.
    remove_on_drop: bool,
}

impl Drop for AppendVec {
    fn drop(&mut self) {
        if self.remove_on_drop {
            if let Err(_e) = remove_file(&self.path) {
                // promote this to panic soon.
                // disabled due to many false positive warnings while running tests.
<<<<<<< HEAD
                // blocked by rpc's updrade to jsonrpc v17
=======
                // blocked by rpc's upgrade to jsonrpc v17
>>>>>>> 7759210f
                //error!("AppendVec failed to remove {:?}: {:?}", &self.path, e);
            }
        }
    }
}

impl AppendVec {
    pub fn new(file: &Path, create: bool, size: usize) -> Self {
        let initial_len = 0;
        AppendVec::sanitize_len_and_size(initial_len, size).unwrap();

        if create {
            let _ignored = remove_file(file);
        }

        let mut data = OpenOptions::new()
            .read(true)
            .write(true)
            .create(create)
            .open(file)
            .map_err(|e| {
                panic!(
                    "Unable to {} data file {} in current dir({:?}): {:?}",
                    if create { "create" } else { "open" },
                    file.display(),
                    std::env::current_dir(),
                    e
                );
            })
            .unwrap();

        // Theoretical performance optimization: write a zero to the end of
        // the file so that we won't have to resize it later, which may be
        // expensive.
        data.seek(SeekFrom::Start((size - 1) as u64)).unwrap();
        data.write_all(&[0]).unwrap();
        data.seek(SeekFrom::Start(0)).unwrap();
        data.flush().unwrap();

        //UNSAFE: Required to create a Mmap
        let map = unsafe { MmapMut::map_mut(&data) };
        let map = map.unwrap_or_else(|e| {
            error!(
                "Failed to map the data file (size: {}): {}.\n
                    Please increase sysctl vm.max_map_count or equivalent for your platform.",
                size, e
            );
            std::process::exit(1);
        });

        AppendVec {
            path: file.to_path_buf(),
            map,
            // This mutex forces append to be single threaded, but concurrent with reads
            // See UNSAFE usage in `append_ptr`
            append_lock: Mutex::new(()),
            current_len: AtomicUsize::new(initial_len),
            file_size: size as u64,
            remove_on_drop: true,
        }
    }

    pub fn set_no_remove_on_drop(&mut self) {
        self.remove_on_drop = false;
    }

    pub fn new_empty_map(current_len: usize) -> Self {
        let map = MmapMut::map_anon(1).unwrap_or_else(|e| {
            error!(
                "Failed to create VM map for snapshot. {:?}\n
                        Please increase sysctl vm.max_map_count or equivalent for your platform.",
                e
            );
            std::process::exit(1);
        });

        AppendVec {
            path: PathBuf::from(String::default()),
            map,
            append_lock: Mutex::new(()),
            current_len: AtomicUsize::new(current_len),
            file_size: 0, // will be filled by set_file()
            remove_on_drop: true,
        }
    }

    fn sanitize_len_and_size(current_len: usize, file_size: usize) -> io::Result<()> {
        if file_size == 0 {
            Err(std::io::Error::new(
                std::io::ErrorKind::Other,
                format!("too small file size {} for AppendVec", file_size),
            ))
        } else if file_size > MAXIMUM_APPEND_VEC_FILE_SIZE {
            Err(std::io::Error::new(
                std::io::ErrorKind::Other,
                format!("too large file size {} for AppendVec", file_size),
            ))
        } else if current_len > file_size {
            Err(std::io::Error::new(
                std::io::ErrorKind::Other,
                format!("current_len is larger than file size ({})", file_size),
            ))
        } else {
            Ok(())
        }
    }

    pub fn flush(&self) -> io::Result<()> {
        self.map.flush()
    }

    pub fn reset(&self) {
        // This mutex forces append to be single threaded, but concurrent with reads
        // See UNSAFE usage in `append_ptr`
        let _lock = self.append_lock.lock().unwrap();
        self.current_len.store(0, Ordering::Relaxed);
    }

    pub fn len(&self) -> usize {
        self.current_len.load(Ordering::Relaxed)
    }

    pub fn is_empty(&self) -> bool {
        self.len() == 0
    }

    pub fn capacity(&self) -> u64 {
        self.file_size
    }

    pub fn file_name(slot: Slot, id: usize) -> String {
        format!("{}.{}", slot, id)
    }

<<<<<<< HEAD
    #[allow(clippy::mutex_atomic)]
=======
>>>>>>> 7759210f
    pub fn new_from_file<P: AsRef<Path>>(path: P, current_len: usize) -> io::Result<(Self, usize)> {
        let data = OpenOptions::new()
            .read(true)
            .write(true)
            .create(false)
            .open(&path)?;

        let file_size = std::fs::metadata(&path)?.len();
        AppendVec::sanitize_len_and_size(current_len, file_size as usize)?;

        let map = unsafe { MmapMut::map_mut(&data)? };

        let new = AppendVec {
            path: path.as_ref().to_path_buf(),
            map,
<<<<<<< HEAD
            append_offset: Mutex::new(current_len),
=======
            append_lock: Mutex::new(()),
>>>>>>> 7759210f
            current_len: AtomicUsize::new(current_len),
            file_size,
            remove_on_drop: true,
        };

        let (sanitized, num_accounts) = new.sanitize_layout_and_length();
        if !sanitized {
            return Err(std::io::Error::new(
                std::io::ErrorKind::Other,
                "incorrect layout/length/data",
            ));
        }

        Ok((new, num_accounts))
    }

    fn sanitize_layout_and_length(&self) -> (bool, usize) {
        let mut offset = 0;

        // This discards allocated accounts immediately after check at each loop iteration.
        //
        // This code should not reuse AppendVec.accounts() method as the current form or
        // extend it to be reused here because it would allow attackers to accumulate
        // some measurable amount of memory needlessly.
        let mut num_accounts = 0;
        while let Some((account, next_offset)) = self.get_account(offset) {
            if !account.sanitize() {
                return (false, num_accounts);
            }
            offset = next_offset;
            num_accounts += 1;
        }
        let aligned_current_len = u64_align!(self.current_len.load(Ordering::Relaxed));

        (offset == aligned_current_len, num_accounts)
    }

    /// Get a reference to the data at `offset` of `size` bytes if that slice
    /// doesn't overrun the internal buffer. Otherwise return None.
    /// Also return the offset of the first byte after the requested data that
    /// falls on a 64-byte boundary.
    fn get_slice(&self, offset: usize, size: usize) -> Option<(&[u8], usize)> {
        let (next, overflow) = offset.overflowing_add(size);
        if overflow || next > self.len() {
            return None;
        }
        let data = &self.map[offset..next];
        let next = u64_align!(next);

        Some((
            //UNSAFE: This unsafe creates a slice that represents a chunk of self.map memory
            //The lifetime of this slice is tied to &self, since it points to self.map memory
            unsafe { std::slice::from_raw_parts(data.as_ptr() as *const u8, size) },
            next,
        ))
    }

    /// Copy `len` bytes from `src` to the first 64-byte boundary after position `offset` of
    /// the internal buffer. Then update `offset` to the first byte after the copied data.
    fn append_ptr(&self, offset: &mut usize, src: *const u8, len: usize) {
        let pos = u64_align!(*offset);
        let data = &self.map[pos..(pos + len)];
        //UNSAFE: This mut append is safe because only 1 thread can append at a time
        //Mutex<()> guarantees exclusive write access to the memory occupied in
        //the range.
        unsafe {
            let dst = data.as_ptr() as *mut u8;
            std::ptr::copy(src, dst, len);
        };
        *offset = pos + len;
    }

    /// Copy each value in `vals`, in order, to the first 64-byte boundary after position `offset`.
    /// If there is sufficient space, then update `offset` and the internal `current_len` to the
    /// first byte after the copied data and return the starting position of the copied data.
    /// Otherwise return None and leave `offset` unchanged.
    fn append_ptrs_locked(&self, offset: &mut usize, vals: &[(*const u8, usize)]) -> Option<usize> {
        let mut end = *offset;
        for val in vals {
            end = u64_align!(end);
            end += val.1;
        }

        if (self.file_size as usize) < end {
            return None;
        }

        let pos = u64_align!(*offset);
        for val in vals {
            self.append_ptr(offset, val.0, val.1)
        }
        self.current_len.store(*offset, Ordering::Relaxed);
        Some(pos)
    }

    /// Return a reference to the type at `offset` if its data doesn't overrun the internal buffer.
    /// Otherwise return None. Also return the offset of the first byte after the requested data
    /// that falls on a 64-byte boundary.
    fn get_type<'a, T>(&self, offset: usize) -> Option<(&'a T, usize)> {
        let (data, next) = self.get_slice(offset, mem::size_of::<T>())?;
        let ptr: *const T = data.as_ptr() as *const T;
        //UNSAFE: The cast is safe because the slice is aligned and fits into the memory
        //and the lifetime of the &T is tied to self, which holds the underlying memory map
        Some((unsafe { &*ptr }, next))
    }

<<<<<<< HEAD
=======
    /// Return account metadata for the account at `offset` if its data doesn't overrun
    /// the internal buffer. Otherwise return None. Also return the offset of the first byte
    /// after the requested data that falls on a 64-byte boundary.
>>>>>>> 7759210f
    pub fn get_account<'a>(&'a self, offset: usize) -> Option<(StoredAccountMeta<'a>, usize)> {
        let (meta, next): (&'a StoredMeta, _) = self.get_type(offset)?;
        let (account_meta, next): (&'a AccountMeta, _) = self.get_type(next)?;
        let (hash, next): (&'a Hash, _) = self.get_type(next)?;
        let (data, next) = self.get_slice(next, meta.data_len as usize)?;
        let stored_size = next - offset;
        Some((
            StoredAccountMeta {
                meta,
                account_meta,
                data,
                offset,
                stored_size,
                hash,
            },
            next,
        ))
    }
    pub fn get_account_test(&self, offset: usize) -> Option<(StoredMeta, AccountSharedData)> {
        let (stored_account, _) = self.get_account(offset)?;
        let meta = stored_account.meta.clone();
        Some((meta, stored_account.clone_account()))
    }

    pub fn get_path(&self) -> PathBuf {
        self.path.clone()
    }

<<<<<<< HEAD
    pub fn accounts(&self, mut start: usize) -> Vec<StoredAccountMeta> {
=======
    /// Return account metadata for each account, starting from `offset`.
    pub fn accounts(&self, mut offset: usize) -> Vec<StoredAccountMeta> {
>>>>>>> 7759210f
        let mut accounts = vec![];
        while let Some((account, next)) = self.get_account(offset) {
            accounts.push(account);
            offset = next;
        }
        accounts
    }

    /// Copy each account metadata, account and hash to the internal buffer.
    /// Return the starting offset of each account metadata.
    /// After each account is appended, the internal `current_len` is updated
    /// and will be available to other threads.
    pub fn append_accounts(
        &self,
        accounts: &[(StoredMeta, &AccountSharedData)],
        hashes: &[Hash],
    ) -> Vec<usize> {
        let _lock = self.append_lock.lock().unwrap();
        let mut offset = self.len();
        let mut rv = Vec::with_capacity(accounts.len());
        for ((stored_meta, account), hash) in accounts.iter().zip(hashes) {
            let meta_ptr = stored_meta as *const StoredMeta;
            let account_meta = AccountMeta::from(*account);
            let account_meta_ptr = &account_meta as *const AccountMeta;
            let data_len = stored_meta.data_len as usize;
            let data_ptr = account.data().as_ptr();
            let hash_ptr = hash.as_ref().as_ptr();
            let ptrs = [
                (meta_ptr as *const u8, mem::size_of::<StoredMeta>()),
                (account_meta_ptr as *const u8, mem::size_of::<AccountMeta>()),
                (hash_ptr as *const u8, mem::size_of::<Hash>()),
                (data_ptr, data_len),
            ];
            if let Some(res) = self.append_ptrs_locked(&mut offset, &ptrs) {
                rv.push(res)
            } else {
                break;
            }
        }

        // The last entry in this offset needs to be the u64 aligned offset, because that's
        // where the *next* entry will begin to be stored.
<<<<<<< HEAD
        rv.push(u64_align!(*offset));
=======
        rv.push(u64_align!(offset));
>>>>>>> 7759210f

        rv
    }

    /// Copy the account metadata, account and hash to the internal buffer.
    /// Return the starting offset of the account metadata.
    /// After the account is appended, the internal `current_len` is updated.
    pub fn append_account(
        &self,
        storage_meta: StoredMeta,
        account: &AccountSharedData,
        hash: Hash,
    ) -> Option<usize> {
        let res = self.append_accounts(&[(storage_meta, account)], &[hash]);
        if res.len() == 1 {
            None
        } else {
            res.first().cloned()
        }
    }
}

pub mod test_utils {
    use super::StoredMeta;
    use rand::distributions::Alphanumeric;
    use rand::{thread_rng, Rng};
    use solana_sdk::account::AccountSharedData;
    use solana_sdk::pubkey::Pubkey;
    use std::fs::create_dir_all;
    use std::path::PathBuf;

    pub struct TempFile {
        pub path: PathBuf,
    }

    impl Drop for TempFile {
        fn drop(&mut self) {
            let mut path = PathBuf::new();
            std::mem::swap(&mut path, &mut self.path);
            let _ignored = std::fs::remove_file(path);
        }
    }

    pub fn get_append_vec_dir() -> String {
        std::env::var("FARF_DIR").unwrap_or_else(|_| "farf/append_vec_tests".to_string())
    }

    pub fn get_append_vec_path(path: &str) -> TempFile {
        let out_dir = get_append_vec_dir();
        let rand_string: String = thread_rng().sample_iter(&Alphanumeric).take(30).collect();
        let dir = format!("{}/{}", out_dir, rand_string);
        let mut buf = PathBuf::new();
        buf.push(&format!("{}/{}", dir, path));
        create_dir_all(dir).expect("Create directory failed");
        TempFile { path: buf }
    }

    pub fn create_test_account(sample: usize) -> (StoredMeta, AccountSharedData) {
        let data_len = sample % 256;
        let mut account = AccountSharedData::new(sample as u64, 0, &Pubkey::default());
        account.set_data((0..data_len).map(|_| data_len as u8).collect());
        let stored_meta = StoredMeta {
            write_version: 0,
            pubkey: Pubkey::default(),
            data_len: data_len as u64,
        };
        (stored_meta, account)
    }
}

#[cfg(test)]
pub mod tests {
    use super::test_utils::*;
    use super::*;
    use assert_matches::assert_matches;
    use rand::{thread_rng, Rng};
    use solana_sdk::timing::duration_as_ms;
    use std::time::Instant;

    impl AppendVec {
        fn append_account_test(&self, data: &(StoredMeta, AccountSharedData)) -> Option<usize> {
            self.append_account(data.0.clone(), &data.1, Hash::default())
        }
    }

    impl<'a> StoredAccountMeta<'a> {
        #[allow(clippy::cast_ref_to_mut)]
        fn set_data_len_unsafe(&self, new_data_len: u64) {
            // UNSAFE: cast away & (= const ref) to &mut to force to mutate append-only (=read-only) AppendVec
            unsafe {
                *(&self.meta.data_len as *const u64 as *mut u64) = new_data_len;
            }
        }

        fn get_executable_byte(&self) -> u8 {
            let executable_bool: bool = self.account_meta.executable;
            // UNSAFE: Force to interpret mmap-backed bool as u8 to really read the actual memory content
            let executable_byte: u8 = unsafe { std::mem::transmute::<bool, u8>(executable_bool) };
            executable_byte
        }

        #[allow(clippy::cast_ref_to_mut)]
        fn set_executable_as_byte(&self, new_executable_byte: u8) {
            // UNSAFE: Force to interpret mmap-backed &bool as &u8 to write some crafted value;
            unsafe {
                *(&self.account_meta.executable as *const bool as *mut u8) = new_executable_byte;
            }
        }
    }

    #[test]
    #[should_panic(expected = "too small file size 0 for AppendVec")]
    fn test_append_vec_new_bad_size() {
        let path = get_append_vec_path("test_append_vec_new_bad_size");
        let _av = AppendVec::new(&path.path, true, 0);
    }

    #[test]
    fn test_append_vec_new_from_file_bad_size() {
        let file = get_append_vec_path("test_append_vec_new_from_file_bad_size");
        let path = &file.path;

        let _data = OpenOptions::new()
            .read(true)
            .write(true)
            .create(true)
            .open(&path)
            .expect("create a test file for mmap");

        let result = AppendVec::new_from_file(path, 0);
        assert_matches!(result, Err(ref message) if message.to_string() == *"too small file size 0 for AppendVec");
    }

    #[test]
    fn test_append_vec_sanitize_len_and_size_too_small() {
        const LEN: usize = 0;
        const SIZE: usize = 0;
        let result = AppendVec::sanitize_len_and_size(LEN, SIZE);
        assert_matches!(result, Err(ref message) if message.to_string() == *"too small file size 0 for AppendVec");
    }

    #[test]
    fn test_append_vec_sanitize_len_and_size_maximum() {
        const LEN: usize = 0;
        const SIZE: usize = 16 * 1024 * 1024 * 1024;
        let result = AppendVec::sanitize_len_and_size(LEN, SIZE);
        assert_matches!(result, Ok(_));
    }

    #[test]
    fn test_append_vec_sanitize_len_and_size_too_large() {
        const LEN: usize = 0;
        const SIZE: usize = 16 * 1024 * 1024 * 1024 + 1;
        let result = AppendVec::sanitize_len_and_size(LEN, SIZE);
        assert_matches!(result, Err(ref message) if message.to_string() == *"too large file size 17179869185 for AppendVec");
    }

    #[test]
    fn test_append_vec_sanitize_len_and_size_full_and_same_as_current_len() {
        const LEN: usize = 1024 * 1024;
        const SIZE: usize = 1024 * 1024;
        let result = AppendVec::sanitize_len_and_size(LEN, SIZE);
        assert_matches!(result, Ok(_));
    }

    #[test]
    fn test_append_vec_sanitize_len_and_size_larger_current_len() {
        const LEN: usize = 1024 * 1024 + 1;
        const SIZE: usize = 1024 * 1024;
        let result = AppendVec::sanitize_len_and_size(LEN, SIZE);
        assert_matches!(result, Err(ref message) if message.to_string() == *"current_len is larger than file size (1048576)");
    }

    #[test]
    fn test_append_vec_one() {
        let path = get_append_vec_path("test_append");
        let av = AppendVec::new(&path.path, true, 1024 * 1024);
        let account = create_test_account(0);
        let index = av.append_account_test(&account).unwrap();
        assert_eq!(av.get_account_test(index).unwrap(), account);
    }

    #[test]
    fn test_append_vec_data() {
        let path = get_append_vec_path("test_append_data");
        let av = AppendVec::new(&path.path, true, 1024 * 1024);
        let account = create_test_account(5);
        let index = av.append_account_test(&account).unwrap();
        assert_eq!(av.get_account_test(index).unwrap(), account);
        let account1 = create_test_account(6);
        let index1 = av.append_account_test(&account1).unwrap();
        assert_eq!(av.get_account_test(index).unwrap(), account);
        assert_eq!(av.get_account_test(index1).unwrap(), account1);
    }

    #[test]
    fn test_append_vec_append_many() {
        let path = get_append_vec_path("test_append_many");
        let av = AppendVec::new(&path.path, true, 1024 * 1024);
        let size = 1000;
        let mut indexes = vec![];
        let now = Instant::now();
        for sample in 0..size {
            let account = create_test_account(sample);
            let pos = av.append_account_test(&account).unwrap();
            assert_eq!(av.get_account_test(pos).unwrap(), account);
            indexes.push(pos)
        }
        trace!("append time: {} ms", duration_as_ms(&now.elapsed()),);

        let now = Instant::now();
        for _ in 0..size {
            let sample = thread_rng().gen_range(0, indexes.len());
            let account = create_test_account(sample);
            assert_eq!(av.get_account_test(indexes[sample]).unwrap(), account);
        }
        trace!("random read time: {} ms", duration_as_ms(&now.elapsed()),);

        let now = Instant::now();
        assert_eq!(indexes.len(), size);
        assert_eq!(indexes[0], 0);
        let mut accounts = av.accounts(indexes[0]);
        assert_eq!(accounts.len(), size);
        for (sample, v) in accounts.iter_mut().enumerate() {
            let account = create_test_account(sample);
            let recovered = v.clone_account();
            assert_eq!(recovered, account.1)
        }
        trace!(
            "sequential read time: {} ms",
            duration_as_ms(&now.elapsed()),
        );
    }

    #[test]
<<<<<<< HEAD
    fn test_relative_path() {
        let relative_path = AppendVec::new_relative_path(0, 2);
        let full_path = Path::new("/tmp").join(&relative_path);
        assert_eq!(
            relative_path,
            AppendVec::get_relative_path(full_path).unwrap()
        );
    }

    #[test]
=======
>>>>>>> 7759210f
    fn test_new_from_file_crafted_zero_lamport_account() {
        let file = get_append_vec_path("test_append");
        let path = &file.path;
        let mut av = AppendVec::new(&path, true, 1024 * 1024);
        av.set_no_remove_on_drop();

        let pubkey = solana_sdk::pubkey::new_rand();
        let owner = Pubkey::default();
        let data_len = 3_u64;
        let mut account = AccountSharedData::new(0, data_len as usize, &owner);
        account.data = b"abc".to_vec();
        let stored_meta = StoredMeta {
            write_version: 0,
            pubkey,
            data_len,
        };
        let account_with_meta = (stored_meta, account);
        let index = av.append_account_test(&account_with_meta).unwrap();
        assert_eq!(av.get_account_test(index).unwrap(), account_with_meta);

        av.flush().unwrap();
        let accounts_len = av.len();
        drop(av);
        let result = AppendVec::new_from_file(path, accounts_len);
        assert_matches!(result, Err(ref message) if message.to_string() == *"incorrect layout/length/data");
    }

    #[test]
    fn test_new_from_file_crafted_data_len() {
        let file = get_append_vec_path("test_new_from_file_crafted_data_len");
        let path = &file.path;
        let mut av = AppendVec::new(&path, true, 1024 * 1024);
        av.set_no_remove_on_drop();

        let crafted_data_len = 1;

        av.append_account_test(&create_test_account(10)).unwrap();

        let accounts = av.accounts(0);
        let account = accounts.first().unwrap();
        account.set_data_len_unsafe(crafted_data_len);
        assert_eq!(account.meta.data_len, crafted_data_len);

        // Reload accounts and observe crafted_data_len
        let accounts = av.accounts(0);
        let account = accounts.first().unwrap();
        assert_eq!(account.meta.data_len, crafted_data_len);

        av.flush().unwrap();
        let accounts_len = av.len();
        drop(av);
        let result = AppendVec::new_from_file(path, accounts_len);
        assert_matches!(result, Err(ref message) if message.to_string() == *"incorrect layout/length/data");
    }

    #[test]
    fn test_new_from_file_too_large_data_len() {
        let file = get_append_vec_path("test_new_from_file_too_large_data_len");
        let path = &file.path;
        let mut av = AppendVec::new(&path, true, 1024 * 1024);
        av.set_no_remove_on_drop();

        let too_large_data_len = u64::max_value();
        av.append_account_test(&create_test_account(10)).unwrap();

        let accounts = av.accounts(0);
        let account = accounts.first().unwrap();
        account.set_data_len_unsafe(too_large_data_len);
        assert_eq!(account.meta.data_len, too_large_data_len);

        // Reload accounts and observe no account with bad offset
        let accounts = av.accounts(0);
        assert_matches!(accounts.first(), None);

        av.flush().unwrap();
        let accounts_len = av.len();
        drop(av);
        let result = AppendVec::new_from_file(path, accounts_len);
        assert_matches!(result, Err(ref message) if message.to_string() == *"incorrect layout/length/data");
    }

    #[test]
    fn test_new_from_file_crafted_executable() {
        let file = get_append_vec_path("test_new_from_crafted_executable");
        let path = &file.path;
        let mut av = AppendVec::new(&path, true, 1024 * 1024);
        av.set_no_remove_on_drop();
        av.append_account_test(&create_test_account(10)).unwrap();
        {
            let mut executable_account = create_test_account(10);
            executable_account.1.executable = true;
            av.append_account_test(&executable_account).unwrap();
        }

        // reload accounts
        let accounts = av.accounts(0);

        // ensure false is 0u8 and true is 1u8 actually
        assert_eq!(*accounts[0].ref_executable_byte(), 0);
        assert_eq!(*accounts[1].ref_executable_byte(), 1);

        let account = &accounts[0];
        let crafted_executable = u8::max_value() - 1;

        account.set_executable_as_byte(crafted_executable);

        // reload crafted accounts
        let accounts = av.accounts(0);
        let account = accounts.first().unwrap();

        // we can observe crafted value by ref
        {
            let executable_bool: &bool = &account.account_meta.executable;
            // Depending on use, *executable_bool can be truthy or falsy due to direct memory manipulation
            // assert_eq! thinks *executable_bool is equal to false but the if condition thinks it's not, contradictorily.
            assert_eq!(*executable_bool, false);
            const FALSE: bool = false; // keep clippy happy
            if *executable_bool == FALSE {
                panic!("This didn't occur if this test passed.");
            }
            assert_eq!(*account.ref_executable_byte(), crafted_executable);
        }

        // we can NOT observe crafted value by value
        {
            let executable_bool: bool = account.account_meta.executable;
            assert_eq!(executable_bool, false);
            assert_eq!(account.get_executable_byte(), 0); // Wow, not crafted_executable!
        }

        av.flush().unwrap();
        let accounts_len = av.len();
        drop(av);
        let result = AppendVec::new_from_file(path, accounts_len);
        assert_matches!(result, Err(ref message) if message.to_string() == *"incorrect layout/length/data");
    }
}<|MERGE_RESOLUTION|>--- conflicted
+++ resolved
@@ -57,13 +57,8 @@
     pub rent_epoch: Epoch,
 }
 
-<<<<<<< HEAD
-impl<'a> From<&'a Account> for AccountMeta {
-    fn from(account: &'a Account) -> Self {
-=======
 impl<'a> From<&'a AccountSharedData> for AccountMeta {
     fn from(account: &'a AccountSharedData) -> Self {
->>>>>>> 7759210f
         Self {
             lamports: account.lamports,
             owner: account.owner,
@@ -73,13 +68,8 @@
     }
 }
 
-<<<<<<< HEAD
-/// References to Memory Mapped memory
-/// The Account is stored separately from its data, so getting the actual account requires a clone
-=======
 /// References to account data stored elsewhere. Getting an `Account` requires cloning
 /// (see `StoredAccountMeta::clone_account()`).
->>>>>>> 7759210f
 #[derive(PartialEq, Debug)]
 pub struct StoredAccountMeta<'a> {
     pub meta: &'a StoredMeta,
@@ -92,14 +82,9 @@
 }
 
 impl<'a> StoredAccountMeta<'a> {
-<<<<<<< HEAD
-    pub fn clone_account(&self) -> Account {
-        Account {
-=======
     /// Return a new Account by copying all the data referenced by the `StoredAccountMeta`.
     pub fn clone_account(&self) -> AccountSharedData {
         AccountSharedData::from(Account {
->>>>>>> 7759210f
             lamports: self.account_meta.lamports,
             owner: self.account_meta.owner,
             executable: self.account_meta.executable,
@@ -163,11 +148,7 @@
             if let Err(_e) = remove_file(&self.path) {
                 // promote this to panic soon.
                 // disabled due to many false positive warnings while running tests.
-<<<<<<< HEAD
-                // blocked by rpc's updrade to jsonrpc v17
-=======
                 // blocked by rpc's upgrade to jsonrpc v17
->>>>>>> 7759210f
                 //error!("AppendVec failed to remove {:?}: {:?}", &self.path, e);
             }
         }
@@ -302,10 +283,6 @@
         format!("{}.{}", slot, id)
     }
 
-<<<<<<< HEAD
-    #[allow(clippy::mutex_atomic)]
-=======
->>>>>>> 7759210f
     pub fn new_from_file<P: AsRef<Path>>(path: P, current_len: usize) -> io::Result<(Self, usize)> {
         let data = OpenOptions::new()
             .read(true)
@@ -321,11 +298,7 @@
         let new = AppendVec {
             path: path.as_ref().to_path_buf(),
             map,
-<<<<<<< HEAD
-            append_offset: Mutex::new(current_len),
-=======
             append_lock: Mutex::new(()),
->>>>>>> 7759210f
             current_len: AtomicUsize::new(current_len),
             file_size,
             remove_on_drop: true,
@@ -432,12 +405,9 @@
         Some((unsafe { &*ptr }, next))
     }
 
-<<<<<<< HEAD
-=======
     /// Return account metadata for the account at `offset` if its data doesn't overrun
     /// the internal buffer. Otherwise return None. Also return the offset of the first byte
     /// after the requested data that falls on a 64-byte boundary.
->>>>>>> 7759210f
     pub fn get_account<'a>(&'a self, offset: usize) -> Option<(StoredAccountMeta<'a>, usize)> {
         let (meta, next): (&'a StoredMeta, _) = self.get_type(offset)?;
         let (account_meta, next): (&'a AccountMeta, _) = self.get_type(next)?;
@@ -466,12 +436,8 @@
         self.path.clone()
     }
 
-<<<<<<< HEAD
-    pub fn accounts(&self, mut start: usize) -> Vec<StoredAccountMeta> {
-=======
     /// Return account metadata for each account, starting from `offset`.
     pub fn accounts(&self, mut offset: usize) -> Vec<StoredAccountMeta> {
->>>>>>> 7759210f
         let mut accounts = vec![];
         while let Some((account, next)) = self.get_account(offset) {
             accounts.push(account);
@@ -514,11 +480,7 @@
 
         // The last entry in this offset needs to be the u64 aligned offset, because that's
         // where the *next* entry will begin to be stored.
-<<<<<<< HEAD
-        rv.push(u64_align!(*offset));
-=======
         rv.push(u64_align!(offset));
->>>>>>> 7759210f
 
         rv
     }
@@ -754,19 +716,6 @@
     }
 
     #[test]
-<<<<<<< HEAD
-    fn test_relative_path() {
-        let relative_path = AppendVec::new_relative_path(0, 2);
-        let full_path = Path::new("/tmp").join(&relative_path);
-        assert_eq!(
-            relative_path,
-            AppendVec::get_relative_path(full_path).unwrap()
-        );
-    }
-
-    #[test]
-=======
->>>>>>> 7759210f
     fn test_new_from_file_crafted_zero_lamport_account() {
         let file = get_append_vec_path("test_append");
         let path = &file.path;
