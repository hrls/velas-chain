--- conflicted
+++ resolved
@@ -99,8 +99,6 @@
                     status_cache_slot_deltas,
                 } = snapshot_request;
 
-<<<<<<< HEAD
-=======
                 let previous_hash = if test_hash_calculation {
                     // We have to use the index version here.
                     // We cannot calculate the non-index way because cache has not been flushed and stores don't match reality.
@@ -109,7 +107,6 @@
                     Hash::default()
                 };
 
->>>>>>> 7759210f
                 let mut shrink_time = Measure::start("shrink_time");
                 if !accounts_db_caching_enabled {
                     snapshot_root_bank
@@ -140,19 +137,12 @@
                 flush_accounts_cache_time.stop();
 
                 let mut hash_time = Measure::start("hash_time");
-<<<<<<< HEAD
-                snapshot_root_bank.update_accounts_hash_with_index_option(
-=======
                 let this_hash = snapshot_root_bank.update_accounts_hash_with_index_option(
->>>>>>> 7759210f
                     use_index_hash_calculation,
                     test_hash_calculation,
                 );
                 let hash_for_testing = if test_hash_calculation {
-<<<<<<< HEAD
-=======
                     assert_eq!(previous_hash, this_hash);
->>>>>>> 7759210f
                     Some(snapshot_root_bank.get_accounts_hash())
                 } else {
                     None
@@ -364,11 +354,7 @@
                     } else {
                         // under sustained writes, shrink can lag behind so cap to
                         // SHRUNKEN_ACCOUNT_PER_INTERVAL (which is based on INTERVAL_MS,
-<<<<<<< HEAD
-                        // which in turn roughly asscociated block time)
-=======
                         // which in turn roughly associated block time)
->>>>>>> 7759210f
                         consumed_budget = bank
                             .process_stale_slot_with_budget(
                                 consumed_budget,
