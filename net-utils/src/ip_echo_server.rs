use {
    crate::{ip_echo_server_reply_length, HEADER_LENGTH},
    log::*,
    serde_derive::{Deserialize, Serialize},
    std::{io, net::SocketAddr, time::Duration},
    tokio::{
<<<<<<< HEAD
        net::{TcpListener, TcpStream},
        prelude::*,
=======
        io::{AsyncReadExt, AsyncWriteExt},
        net::{TcpListener, TcpStream},
>>>>>>> 7759210f
        runtime::{self, Runtime},
        time::timeout,
    },
};

pub type IpEchoServer = Runtime;

pub const MAX_PORT_COUNT_PER_MESSAGE: usize = 4;

const IO_TIMEOUT: Duration = Duration::from_secs(5);

#[derive(Serialize, Deserialize, Default, Debug)]
pub(crate) struct IpEchoServerMessage {
    tcp_ports: [u16; MAX_PORT_COUNT_PER_MESSAGE], // Fixed size list of ports to avoid vec serde
    udp_ports: [u16; MAX_PORT_COUNT_PER_MESSAGE], // Fixed size list of ports to avoid vec serde
}

impl IpEchoServerMessage {
    pub fn new(tcp_ports: &[u16], udp_ports: &[u16]) -> Self {
        let mut msg = Self::default();
        assert!(tcp_ports.len() <= msg.tcp_ports.len());
        assert!(udp_ports.len() <= msg.udp_ports.len());

        msg.tcp_ports[..tcp_ports.len()].copy_from_slice(tcp_ports);
        msg.udp_ports[..udp_ports.len()].copy_from_slice(udp_ports);
        msg
    }
}

pub(crate) fn ip_echo_server_request_length() -> usize {
    const REQUEST_TERMINUS_LENGTH: usize = 1;
    HEADER_LENGTH
        + bincode::serialized_size(&IpEchoServerMessage::default()).unwrap() as usize
        + REQUEST_TERMINUS_LENGTH
}

async fn process_connection(mut socket: TcpStream, peer_addr: SocketAddr) -> io::Result<()> {
    info!("connection from {:?}", peer_addr);

    let mut data = vec![0u8; ip_echo_server_request_length()];
    let (mut reader, mut writer) = socket.split();

    let _ = timeout(IO_TIMEOUT, reader.read_exact(&mut data)).await??;
    drop(reader);

    let request_header: String = data[0..HEADER_LENGTH].iter().map(|b| *b as char).collect();
    if request_header != "\0\0\0\0" {
        // Explicitly check for HTTP GET/POST requests to more gracefully handle
        // the case where a user accidentally tried to use a gossip entrypoint in
        // place of a JSON RPC URL:
        if request_header == "GET " || request_header == "POST" {
            // Send HTTP error response
            timeout(
                IO_TIMEOUT,
                writer.write_all(b"HTTP/1.1 400 Bad Request\nContent-length: 0\n\n"),
            )
            .await??;
            return Ok(());
        }
        return Err(io::Error::new(
            io::ErrorKind::Other,
            format!("Bad request header: {}", request_header),
        ));
    }

    let msg =
        bincode::deserialize::<IpEchoServerMessage>(&data[HEADER_LENGTH..]).map_err(|err| {
            io::Error::new(
                io::ErrorKind::Other,
                format!("Failed to deserialize IpEchoServerMessage: {:?}", err),
            )
        })?;

    trace!("request: {:?}", msg);

    // Fire a datagram at each non-zero UDP port
    match std::net::UdpSocket::bind("0.0.0.0:0") {
        Ok(udp_socket) => {
            for udp_port in &msg.udp_ports {
                if *udp_port != 0 {
                    match udp_socket.send_to(&[0], SocketAddr::from((peer_addr.ip(), *udp_port))) {
                        Ok(_) => debug!("Successful send_to udp/{}", udp_port),
                        Err(err) => info!("Failed to send_to udp/{}: {}", udp_port, err),
                    }
                }
            }
        }
        Err(err) => {
            warn!("Failed to bind local udp socket: {}", err);
        }
    }

    // Try to connect to each non-zero TCP port
    for tcp_port in &msg.tcp_ports {
        if *tcp_port != 0 {
            debug!("Connecting to tcp/{}", tcp_port);

<<<<<<< HEAD
            let tcp_stream = timeout(
=======
            let mut tcp_stream = timeout(
>>>>>>> 7759210f
                IO_TIMEOUT,
                TcpStream::connect(&SocketAddr::new(peer_addr.ip(), *tcp_port)),
            )
            .await??;

            debug!("Connection established to tcp/{}", *tcp_port);
<<<<<<< HEAD
            let _ = tcp_stream.shutdown(std::net::Shutdown::Both);
=======
            let _ = tcp_stream.shutdown();
>>>>>>> 7759210f
        }
    }

    // "\0\0\0\0" header is added to ensure a valid response will never
    // conflict with the first four bytes of a valid HTTP response.
    let mut bytes = vec![0u8; ip_echo_server_reply_length()];
    bincode::serialize_into(&mut bytes[HEADER_LENGTH..], &peer_addr.ip()).unwrap();
    trace!("response: {:?}", bytes);
    writer.write_all(&bytes).await
}

async fn run_echo_server(tcp_listener: std::net::TcpListener) {
    info!("bound to {:?}", tcp_listener.local_addr().unwrap());
    let tcp_listener =
        TcpListener::from_std(tcp_listener).expect("Failed to convert std::TcpListener");

    loop {
        match tcp_listener.accept().await {
            Ok((socket, peer_addr)) => {
                runtime::Handle::current().spawn(async move {
                    if let Err(err) = process_connection(socket, peer_addr).await {
                        info!("session failed: {:?}", err);
                    }
                });
            }
            Err(err) => warn!("listener accept failed: {:?}", err),
        }
    }
}

/// Starts a simple TCP server on the given port that echos the IP address of any peer that
/// connects.  Used by |get_public_ip_addr|
pub fn ip_echo_server(tcp_listener: std::net::TcpListener) -> IpEchoServer {
    tcp_listener.set_nonblocking(true).unwrap();

    let runtime = Runtime::new().expect("Failed to create Runtime");
    runtime.spawn(run_echo_server(tcp_listener));
    runtime
}<|MERGE_RESOLUTION|>--- conflicted
+++ resolved
@@ -4,13 +4,8 @@
     serde_derive::{Deserialize, Serialize},
     std::{io, net::SocketAddr, time::Duration},
     tokio::{
-<<<<<<< HEAD
-        net::{TcpListener, TcpStream},
-        prelude::*,
-=======
         io::{AsyncReadExt, AsyncWriteExt},
         net::{TcpListener, TcpStream},
->>>>>>> 7759210f
         runtime::{self, Runtime},
         time::timeout,
     },
@@ -108,22 +103,14 @@
         if *tcp_port != 0 {
             debug!("Connecting to tcp/{}", tcp_port);
 
-<<<<<<< HEAD
-            let tcp_stream = timeout(
-=======
             let mut tcp_stream = timeout(
->>>>>>> 7759210f
                 IO_TIMEOUT,
                 TcpStream::connect(&SocketAddr::new(peer_addr.ip(), *tcp_port)),
             )
             .await??;
 
             debug!("Connection established to tcp/{}", *tcp_port);
-<<<<<<< HEAD
-            let _ = tcp_stream.shutdown(std::net::Shutdown::Both);
-=======
             let _ = tcp_stream.shutdown();
->>>>>>> 7759210f
         }
     }
 
