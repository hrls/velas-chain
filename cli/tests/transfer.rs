--- conflicted
+++ resolved
@@ -52,10 +52,7 @@
         from: 0,
         sign_only: false,
         dump_transaction_message: false,
-<<<<<<< HEAD
-=======
-        allow_unfunded_recipient: true,
->>>>>>> 7759210f
+        allow_unfunded_recipient: true,
         no_wait: false,
         blockhash_query: BlockhashQuery::All(blockhash_query::Source::Cluster),
         nonce_account: None,
@@ -76,10 +73,7 @@
         from: 0,
         sign_only: false,
         dump_transaction_message: false,
-<<<<<<< HEAD
-=======
-        allow_unfunded_recipient: true,
->>>>>>> 7759210f
+        allow_unfunded_recipient: true,
         no_wait: false,
         blockhash_query: BlockhashQuery::All(blockhash_query::Source::Cluster),
         nonce_account: None,
@@ -112,10 +106,7 @@
         from: 0,
         sign_only: true,
         dump_transaction_message: false,
-<<<<<<< HEAD
-=======
-        allow_unfunded_recipient: true,
->>>>>>> 7759210f
+        allow_unfunded_recipient: true,
         no_wait: false,
         blockhash_query: BlockhashQuery::None(blockhash),
         nonce_account: None,
@@ -137,10 +128,7 @@
         from: 0,
         sign_only: false,
         dump_transaction_message: false,
-<<<<<<< HEAD
-=======
-        allow_unfunded_recipient: true,
->>>>>>> 7759210f
+        allow_unfunded_recipient: true,
         no_wait: false,
         blockhash_query: BlockhashQuery::FeeCalculator(blockhash_query::Source::Cluster, blockhash),
         nonce_account: None,
@@ -188,10 +176,7 @@
         from: 0,
         sign_only: false,
         dump_transaction_message: false,
-<<<<<<< HEAD
-=======
-        allow_unfunded_recipient: true,
->>>>>>> 7759210f
+        allow_unfunded_recipient: true,
         no_wait: false,
         blockhash_query: BlockhashQuery::FeeCalculator(
             blockhash_query::Source::NonceAccount(nonce_account.pubkey()),
@@ -246,10 +231,7 @@
         from: 0,
         sign_only: true,
         dump_transaction_message: false,
-<<<<<<< HEAD
-=======
-        allow_unfunded_recipient: true,
->>>>>>> 7759210f
+        allow_unfunded_recipient: true,
         no_wait: false,
         blockhash_query: BlockhashQuery::None(nonce_hash),
         nonce_account: Some(nonce_account.pubkey()),
@@ -270,10 +252,7 @@
         from: 0,
         sign_only: false,
         dump_transaction_message: false,
-<<<<<<< HEAD
-=======
-        allow_unfunded_recipient: true,
->>>>>>> 7759210f
+        allow_unfunded_recipient: true,
         no_wait: false,
         blockhash_query: BlockhashQuery::FeeCalculator(
             blockhash_query::Source::NonceAccount(nonce_account.pubkey()),
@@ -342,10 +321,7 @@
         from: 1,
         sign_only: true,
         dump_transaction_message: false,
-<<<<<<< HEAD
-=======
-        allow_unfunded_recipient: true,
->>>>>>> 7759210f
+        allow_unfunded_recipient: true,
         no_wait: false,
         blockhash_query: BlockhashQuery::None(blockhash),
         nonce_account: None,
@@ -376,10 +352,7 @@
         from: 1,
         sign_only: true,
         dump_transaction_message: false,
-<<<<<<< HEAD
-=======
-        allow_unfunded_recipient: true,
->>>>>>> 7759210f
+        allow_unfunded_recipient: true,
         no_wait: false,
         blockhash_query: BlockhashQuery::None(blockhash),
         nonce_account: None,
@@ -407,10 +380,7 @@
         from: 1,
         sign_only: false,
         dump_transaction_message: false,
-<<<<<<< HEAD
-=======
-        allow_unfunded_recipient: true,
->>>>>>> 7759210f
+        allow_unfunded_recipient: true,
         no_wait: false,
         blockhash_query: BlockhashQuery::FeeCalculator(blockhash_query::Source::Cluster, blockhash),
         nonce_account: None,
@@ -460,10 +430,7 @@
         from: 0,
         sign_only: false,
         dump_transaction_message: false,
-<<<<<<< HEAD
-=======
-        allow_unfunded_recipient: true,
->>>>>>> 7759210f
+        allow_unfunded_recipient: true,
         no_wait: false,
         blockhash_query: BlockhashQuery::All(blockhash_query::Source::Cluster),
         nonce_account: None,
@@ -479,8 +446,6 @@
 }
 
 #[test]
-<<<<<<< HEAD
-=======
 fn test_transfer_unfunded_recipient() {
     solana_logger::setup();
     let mint_keypair = Keypair::new();
@@ -529,7 +494,6 @@
 }
 
 #[test]
->>>>>>> 7759210f
 fn test_transfer_with_seed() {
     solana_logger::setup();
     let mint_keypair = Keypair::new();
@@ -572,18 +536,12 @@
         from: 0,
         sign_only: false,
         dump_transaction_message: false,
-<<<<<<< HEAD
-=======
-        allow_unfunded_recipient: true,
->>>>>>> 7759210f
+        allow_unfunded_recipient: true,
         no_wait: false,
         blockhash_query: BlockhashQuery::All(blockhash_query::Source::Cluster),
         nonce_account: None,
         nonce_authority: 0,
-<<<<<<< HEAD
-=======
-        memo: None,
->>>>>>> 7759210f
+        memo: None,
         fee_payer: 0,
         derived_address_seed: Some(derived_address_seed),
         derived_address_program_id: Some(derived_address_program_id),
