use crate::{
<<<<<<< HEAD
    cluster_query::*, feature::*, inflation::*, nonce::*, program::*, spend_utils::*, stake::*,
    validator_info::*, vote::*,
=======
    cluster_query::*, feature::*, inflation::*, memo::*, nonce::*, program::*, spend_utils::*,
    stake::*, validator_info::*, vote::*,
>>>>>>> 7759210f
};
use clap::{value_t_or_exit, App, AppSettings, Arg, ArgMatches, SubCommand};
use log::*;
use num_traits::FromPrimitive;
use serde_json::{self, Value};
use solana_account_decoder::{UiAccount, UiAccountEncoding};
use solana_clap_utils::{
    self,
    fee_payer::{fee_payer_arg, FEE_PAYER_ARG},
    input_parsers::*,
    input_validators::*,
    keypair::*,
    memo::{memo_arg, MEMO_ARG},
    nonce::*,
    offline::*,
};
use solana_cli_output::{
    display::{build_balance_message, println_name_value},
    return_signers_with_config, CliAccount, CliSignature, CliSignatureVerificationStatus,
<<<<<<< HEAD
    CliTransaction, CliTransactionConfirmation, OutputFormat, ReturnSignersConfig,
=======
    CliTransaction, CliTransactionConfirmation, CliValidatorsSortOrder, OutputFormat,
    ReturnSignersConfig,
>>>>>>> 7759210f
};
use solana_client::{
    blockhash_query::BlockhashQuery,
    client_error::{ClientError, ClientErrorKind, Result as ClientResult},
    nonce_utils,
    rpc_client::RpcClient,
    rpc_config::{
        RpcConfirmedTransactionConfig, RpcLargestAccountsFilter, RpcSendTransactionConfig,
        RpcTransactionLogsFilter,
    },
    rpc_response::RpcKeyedAccount,
};
use solana_remote_wallet::remote_wallet::RemoteWalletManager;
use solana_sdk::{
    clock::{Epoch, Slot},
    commitment_config::CommitmentConfig,
    decode_error::DecodeError,
    hash::Hash,
    instruction::InstructionError,
    message::Message,
    pubkey::Pubkey,
    signature::{Signature, Signer, SignerError},
    system_instruction::{self, SystemError},
    system_program,
    transaction::{Transaction, TransactionError},
};
use solana_stake_program::{
    stake_instruction::LockupArgs,
    stake_state::{Lockup, StakeAuthorize},
};
use solana_transaction_status::{EncodedTransaction, UiTransactionEncoding};
use solana_vote_program::vote_state::VoteAuthorize;
use std::{
    collections::HashMap, error, fmt::Write as FmtWrite, fs::File, io::Write, str::FromStr,
    sync::Arc, time::Duration,
};
use thiserror::Error;

pub const DEFAULT_RPC_TIMEOUT_SECONDS: &str = "30";
#[derive(Debug, PartialEq)]
#[allow(clippy::large_enum_variant)]
pub enum CliCommand {
    // Cluster Query Commands
    Catchup {
        node_pubkey: Option<Pubkey>,
        node_json_rpc_url: Option<String>,
        follow: bool,
        our_localhost_port: Option<u16>,
        log: bool,
    },
    ClusterDate,
    ClusterVersion,
    CreateAddressWithSeed {
        from_pubkey: Option<Pubkey>,
        seed: String,
        program_id: Pubkey,
    },
    Feature(FeatureCliCommand),
    Inflation(InflationCliCommand),
    Fees {
        blockhash: Option<Hash>,
    },
    FirstAvailableBlock,
    GetBlock {
        slot: Option<Slot>,
    },
    GetBlockTime {
        slot: Option<Slot>,
    },
    GetEpoch,
    GetEpochInfo,
    GetGenesisHash,
    GetSlot,
    GetBlockHeight,
    GetTransactionCount,
    LargestAccounts {
        filter: Option<RpcLargestAccountsFilter>,
    },
    LeaderSchedule {
        epoch: Option<Epoch>,
    },
    LiveSlots,
    Logs {
        filter: RpcTransactionLogsFilter,
    },
    Ping {
        lamports: u64,
        interval: Duration,
        count: Option<u64>,
        timeout: Duration,
        blockhash: Option<Hash>,
        print_timestamp: bool,
    },
    Rent {
        data_length: usize,
        use_lamports_unit: bool,
    },
    ShowBlockProduction {
        epoch: Option<Epoch>,
        slot_limit: Option<u64>,
    },
    ShowGossip,
    ShowStakes {
        use_lamports_unit: bool,
        vote_account_pubkeys: Option<Vec<Pubkey>>,
    },
    ShowValidators {
        use_lamports_unit: bool,
        sort_order: CliValidatorsSortOrder,
        reverse_sort: bool,
        number_validators: bool,
    },
    Supply {
        print_accounts: bool,
    },
    TotalSupply,
    TransactionHistory {
        address: Pubkey,
        before: Option<Signature>,
        until: Option<Signature>,
        limit: usize,
        show_transactions: bool,
    },
    WaitForMaxStake {
        max_stake_percent: f32,
    },
    // Nonce commands
    AuthorizeNonceAccount {
        nonce_account: Pubkey,
        nonce_authority: SignerIndex,
        memo: Option<String>,
        new_authority: Pubkey,
    },
    CreateNonceAccount {
        nonce_account: SignerIndex,
        seed: Option<String>,
        nonce_authority: Option<Pubkey>,
        memo: Option<String>,
        amount: SpendAmount,
    },
    GetNonce(Pubkey),
    NewNonce {
        nonce_account: Pubkey,
        nonce_authority: SignerIndex,
        memo: Option<String>,
    },
    ShowNonceAccount {
        nonce_account_pubkey: Pubkey,
        use_lamports_unit: bool,
    },
    WithdrawFromNonceAccount {
        nonce_account: Pubkey,
        nonce_authority: SignerIndex,
        memo: Option<String>,
        destination_account_pubkey: Pubkey,
        lamports: u64,
    },
    // Program Deployment
    Deploy {
        program_location: String,
        address: Option<SignerIndex>,
        use_deprecated_loader: bool,
        allow_excessive_balance: bool,
    },
    Program(ProgramCliCommand),
    // Stake Commands
    CreateStakeAccount {
        stake_account: SignerIndex,
        seed: Option<String>,
        staker: Option<Pubkey>,
        withdrawer: Option<Pubkey>,
        lockup: Lockup,
        amount: SpendAmount,
        sign_only: bool,
        dump_transaction_message: bool,
        blockhash_query: BlockhashQuery,
        nonce_account: Option<Pubkey>,
        nonce_authority: SignerIndex,
        memo: Option<String>,
        fee_payer: SignerIndex,
        from: SignerIndex,
    },
    DeactivateStake {
        stake_account_pubkey: Pubkey,
        stake_authority: SignerIndex,
        sign_only: bool,
        dump_transaction_message: bool,
        blockhash_query: BlockhashQuery,
        nonce_account: Option<Pubkey>,
        nonce_authority: SignerIndex,
        memo: Option<String>,
        seed: Option<String>,
        fee_payer: SignerIndex,
    },
    DelegateStake {
        stake_account_pubkey: Pubkey,
        vote_account_pubkey: Pubkey,
        stake_authority: SignerIndex,
        force: bool,
        sign_only: bool,
        dump_transaction_message: bool,
        blockhash_query: BlockhashQuery,
        nonce_account: Option<Pubkey>,
        nonce_authority: SignerIndex,
        memo: Option<String>,
        fee_payer: SignerIndex,
    },
    SplitStake {
        stake_account_pubkey: Pubkey,
        stake_authority: SignerIndex,
        sign_only: bool,
        dump_transaction_message: bool,
        blockhash_query: BlockhashQuery,
        nonce_account: Option<Pubkey>,
        nonce_authority: SignerIndex,
        memo: Option<String>,
        split_stake_account: SignerIndex,
        seed: Option<String>,
        lamports: u64,
        fee_payer: SignerIndex,
    },
    MergeStake {
        stake_account_pubkey: Pubkey,
        source_stake_account_pubkey: Pubkey,
        stake_authority: SignerIndex,
        sign_only: bool,
        dump_transaction_message: bool,
        blockhash_query: BlockhashQuery,
        nonce_account: Option<Pubkey>,
        nonce_authority: SignerIndex,
        memo: Option<String>,
        fee_payer: SignerIndex,
    },
    ShowStakeHistory {
        use_lamports_unit: bool,
        limit_results: usize,
    },
    ShowStakeAccount {
        pubkey: Pubkey,
        use_lamports_unit: bool,
        with_rewards: Option<usize>,
    },
    StakeAuthorize {
        stake_account_pubkey: Pubkey,
        new_authorizations: Vec<(StakeAuthorize, Pubkey, SignerIndex)>,
        sign_only: bool,
        dump_transaction_message: bool,
        blockhash_query: BlockhashQuery,
        nonce_account: Option<Pubkey>,
        nonce_authority: SignerIndex,
        memo: Option<String>,
        fee_payer: SignerIndex,
        custodian: Option<SignerIndex>,
    },
    StakeSetLockup {
        stake_account_pubkey: Pubkey,
        lockup: LockupArgs,
        custodian: SignerIndex,
        sign_only: bool,
        dump_transaction_message: bool,
        blockhash_query: BlockhashQuery,
        nonce_account: Option<Pubkey>,
        nonce_authority: SignerIndex,
        memo: Option<String>,
        fee_payer: SignerIndex,
    },
    WithdrawStake {
        stake_account_pubkey: Pubkey,
        destination_account_pubkey: Pubkey,
        amount: SpendAmount,
        withdraw_authority: SignerIndex,
        custodian: Option<SignerIndex>,
        sign_only: bool,
        dump_transaction_message: bool,
        blockhash_query: BlockhashQuery,
        nonce_account: Option<Pubkey>,
        nonce_authority: SignerIndex,
        memo: Option<String>,
        seed: Option<String>,
        fee_payer: SignerIndex,
    },
    // Validator Info Commands
    GetValidatorInfo(Option<Pubkey>),
    SetValidatorInfo {
        validator_info: Value,
        force_keybase: bool,
        info_pubkey: Option<Pubkey>,
    },
    // Vote Commands
    CreateVoteAccount {
        vote_account: SignerIndex,
        seed: Option<String>,
        identity_account: SignerIndex,
        authorized_voter: Option<Pubkey>,
        authorized_withdrawer: Option<Pubkey>,
        commission: u8,
        memo: Option<String>,
    },
    ShowVoteAccount {
        pubkey: Pubkey,
        use_lamports_unit: bool,
        with_rewards: Option<usize>,
    },
    WithdrawFromVoteAccount {
        vote_account_pubkey: Pubkey,
        destination_account_pubkey: Pubkey,
        withdraw_authority: SignerIndex,
        withdraw_amount: SpendAmount,
        memo: Option<String>,
    },
    VoteAuthorize {
        vote_account_pubkey: Pubkey,
        new_authorized_pubkey: Pubkey,
        vote_authorize: VoteAuthorize,
        memo: Option<String>,
    },
    VoteUpdateValidator {
        vote_account_pubkey: Pubkey,
        new_identity_account: SignerIndex,
        withdraw_authority: SignerIndex,
        memo: Option<String>,
    },
    VoteUpdateCommission {
        vote_account_pubkey: Pubkey,
        commission: u8,
        withdraw_authority: SignerIndex,
        memo: Option<String>,
    },
    // Wallet Commands
    Address,
    Airdrop {
        pubkey: Option<Pubkey>,
        lamports: u64,
    },
    Balance {
        pubkey: Option<Pubkey>,
        use_lamports_unit: bool,
    },
    Confirm(Signature),
    DecodeTransaction(Transaction),
    ResolveSigner(Option<String>),
    ShowAccount {
        pubkey: Pubkey,
        output_file: Option<String>,
        use_lamports_unit: bool,
    },
    Transfer {
        amount: SpendAmount,
        to: Pubkey,
        from: SignerIndex,
        sign_only: bool,
        dump_transaction_message: bool,
<<<<<<< HEAD
=======
        allow_unfunded_recipient: bool,
>>>>>>> 7759210f
        no_wait: bool,
        blockhash_query: BlockhashQuery,
        nonce_account: Option<Pubkey>,
        nonce_authority: SignerIndex,
        memo: Option<String>,
        fee_payer: SignerIndex,
        derived_address_seed: Option<String>,
        derived_address_program_id: Option<Pubkey>,
    },
}

#[derive(Debug, PartialEq)]
pub struct CliCommandInfo {
    pub command: CliCommand,
    pub signers: CliSigners,
}

#[derive(Debug, Error)]
pub enum CliError {
    #[error("Bad parameter: {0}")]
    BadParameter(String),
    #[error(transparent)]
    ClientError(#[from] ClientError),
    #[error("Command not recognized: {0}")]
    CommandNotRecognized(String),
<<<<<<< HEAD
    #[error("Account {1} has insufficient funds for fee ({0} VLX)")]
    InsufficientFundsForFee(f64, Pubkey),
    #[error("Account {1} has insufficient funds for spend ({0} VLX)")]
    InsufficientFundsForSpend(f64, Pubkey),
    #[error("Account {2} has insufficient funds for spend ({0} VLX) + fee ({1} VLX)")]
=======
    #[error("Account {1} has insufficient funds for fee ({0} SOL)")]
    InsufficientFundsForFee(f64, Pubkey),
    #[error("Account {1} has insufficient funds for spend ({0} SOL)")]
    InsufficientFundsForSpend(f64, Pubkey),
    #[error("Account {2} has insufficient funds for spend ({0} SOL) + fee ({1} SOL)")]
>>>>>>> 7759210f
    InsufficientFundsForSpendAndFee(f64, f64, Pubkey),
    #[error(transparent)]
    InvalidNonce(nonce_utils::Error),
    #[error("Dynamic program error: {0}")]
    DynamicProgramError(String),
    #[error("RPC request error: {0}")]
    RpcRequestError(String),
    #[error("Keypair file not found: {0}")]
    KeypairFileNotFound(String),
    #[error("incorrect loader provided: {0}")]
    IncorrectLoader(String),
}

impl From<Box<dyn error::Error>> for CliError {
    fn from(error: Box<dyn error::Error>) -> Self {
        CliError::DynamicProgramError(error.to_string())
    }
}

impl From<nonce_utils::Error> for CliError {
    fn from(error: nonce_utils::Error) -> Self {
        match error {
            nonce_utils::Error::Client(client_error) => Self::RpcRequestError(client_error),
            _ => Self::InvalidNonce(error),
        }
    }
}

pub enum SettingType {
    Explicit,
    Computed,
    SystemDefault,
}

pub struct CliConfig<'a> {
    pub command: CliCommand,
    pub json_rpc_url: String,
    pub websocket_url: String,
    pub signers: Vec<&'a dyn Signer>,
    pub keypair_path: String,
    pub rpc_client: Option<Arc<RpcClient>>,
    pub rpc_timeout: Duration,
    pub verbose: bool,
    pub output_format: OutputFormat,
    pub commitment: CommitmentConfig,
    pub send_transaction_config: RpcSendTransactionConfig,
    pub address_labels: HashMap<String, String>,
}

impl CliConfig<'_> {
    fn default_keypair_path() -> String {
        solana_cli_config::Config::default().keypair_path
    }

    fn default_json_rpc_url() -> String {
        solana_cli_config::Config::default().json_rpc_url
    }

    fn default_websocket_url() -> String {
        solana_cli_config::Config::default().websocket_url
    }

    fn default_commitment() -> CommitmentConfig {
        CommitmentConfig::confirmed()
    }

    fn first_nonempty_setting(
        settings: std::vec::Vec<(SettingType, String)>,
    ) -> (SettingType, String) {
        settings
            .into_iter()
            .find(|(_, value)| !value.is_empty())
            .expect("no nonempty setting")
    }

    fn first_setting_is_some<T>(
        settings: std::vec::Vec<(SettingType, Option<T>)>,
    ) -> (SettingType, T) {
        let (setting_type, setting_option) = settings
            .into_iter()
            .find(|(_, value)| value.is_some())
            .expect("all settings none");
        (setting_type, setting_option.unwrap())
    }

    pub fn compute_websocket_url_setting(
        websocket_cmd_url: &str,
        websocket_cfg_url: &str,
        json_rpc_cmd_url: &str,
        json_rpc_cfg_url: &str,
    ) -> (SettingType, String) {
        Self::first_nonempty_setting(vec![
            (SettingType::Explicit, websocket_cmd_url.to_string()),
            (SettingType::Explicit, websocket_cfg_url.to_string()),
            (
                SettingType::Computed,
                solana_cli_config::Config::compute_websocket_url(&normalize_to_url_if_moniker(
                    json_rpc_cmd_url,
                )),
            ),
            (
                SettingType::Computed,
                solana_cli_config::Config::compute_websocket_url(&normalize_to_url_if_moniker(
                    json_rpc_cfg_url,
                )),
            ),
            (SettingType::SystemDefault, Self::default_websocket_url()),
        ])
    }

    pub fn compute_json_rpc_url_setting(
        json_rpc_cmd_url: &str,
        json_rpc_cfg_url: &str,
    ) -> (SettingType, String) {
        let (setting_type, url_or_moniker) = Self::first_nonempty_setting(vec![
            (SettingType::Explicit, json_rpc_cmd_url.to_string()),
            (SettingType::Explicit, json_rpc_cfg_url.to_string()),
            (SettingType::SystemDefault, Self::default_json_rpc_url()),
        ]);
        (setting_type, normalize_to_url_if_moniker(&url_or_moniker))
    }

    pub fn compute_keypair_path_setting(
        keypair_cmd_path: &str,
        keypair_cfg_path: &str,
    ) -> (SettingType, String) {
        Self::first_nonempty_setting(vec![
            (SettingType::Explicit, keypair_cmd_path.to_string()),
            (SettingType::Explicit, keypair_cfg_path.to_string()),
            (SettingType::SystemDefault, Self::default_keypair_path()),
        ])
    }

    pub fn compute_commitment_config(
        commitment_cmd: &str,
        commitment_cfg: &str,
    ) -> (SettingType, CommitmentConfig) {
        Self::first_setting_is_some(vec![
            (
                SettingType::Explicit,
                CommitmentConfig::from_str(commitment_cmd).ok(),
            ),
            (
                SettingType::Explicit,
                CommitmentConfig::from_str(commitment_cfg).ok(),
            ),
            (SettingType::SystemDefault, Some(Self::default_commitment())),
        ])
    }

    pub(crate) fn pubkey(&self) -> Result<Pubkey, SignerError> {
        if !self.signers.is_empty() {
            self.signers[0].try_pubkey()
        } else {
            Err(SignerError::Custom(
                "Default keypair must be set if pubkey arg not provided".to_string(),
            ))
        }
    }

    pub fn recent_for_tests() -> Self {
        Self {
            commitment: CommitmentConfig::processed(),
            send_transaction_config: RpcSendTransactionConfig {
                skip_preflight: true,
                preflight_commitment: Some(CommitmentConfig::processed().commitment),
                ..RpcSendTransactionConfig::default()
            },
            ..Self::default()
        }
    }
}

impl Default for CliConfig<'_> {
    fn default() -> CliConfig<'static> {
        CliConfig {
            command: CliCommand::Balance {
                pubkey: Some(Pubkey::default()),
                use_lamports_unit: false,
            },
            json_rpc_url: Self::default_json_rpc_url(),
            websocket_url: Self::default_websocket_url(),
            signers: Vec::new(),
            keypair_path: Self::default_keypair_path(),
            rpc_client: None,
            rpc_timeout: Duration::from_secs(u64::from_str(DEFAULT_RPC_TIMEOUT_SECONDS).unwrap()),
            verbose: false,
            output_format: OutputFormat::Display,
            commitment: CommitmentConfig::confirmed(),
            send_transaction_config: RpcSendTransactionConfig::default(),
            address_labels: HashMap::new(),
        }
    }
}

pub fn parse_command(
    matches: &ArgMatches<'_>,
    default_signer: &DefaultSigner,
    wallet_manager: &mut Option<Arc<RemoteWalletManager>>,
) -> Result<CliCommandInfo, Box<dyn error::Error>> {
    let response = match matches.subcommand() {
        // Cluster Query Commands
        ("catchup", Some(matches)) => parse_catchup(matches, wallet_manager),
        ("cluster-date", Some(_matches)) => Ok(CliCommandInfo {
            command: CliCommand::ClusterDate,
            signers: vec![],
        }),
        ("cluster-version", Some(_matches)) => Ok(CliCommandInfo {
            command: CliCommand::ClusterVersion,
            signers: vec![],
        }),
        ("create-address-with-seed", Some(matches)) => {
            parse_create_address_with_seed(matches, default_signer, wallet_manager)
        }
        ("feature", Some(matches)) => {
            parse_feature_subcommand(matches, default_signer, wallet_manager)
        }
        ("fees", Some(matches)) => {
            let blockhash = value_of::<Hash>(matches, "blockhash");
            Ok(CliCommandInfo {
                command: CliCommand::Fees { blockhash },
                signers: vec![],
            })
        }
        ("first-available-block", Some(_matches)) => Ok(CliCommandInfo {
            command: CliCommand::FirstAvailableBlock,
            signers: vec![],
        }),
        ("block", Some(matches)) => parse_get_block(matches),
        ("block-time", Some(matches)) => parse_get_block_time(matches),
        ("epoch-info", Some(matches)) => parse_get_epoch_info(matches),
        ("genesis-hash", Some(_matches)) => Ok(CliCommandInfo {
            command: CliCommand::GetGenesisHash,
            signers: vec![],
        }),
        ("epoch", Some(matches)) => parse_get_epoch(matches),
        ("slot", Some(matches)) => parse_get_slot(matches),
        ("block-height", Some(matches)) => parse_get_block_height(matches),
        ("inflation", Some(matches)) => {
            parse_inflation_subcommand(matches, default_signer, wallet_manager)
        }
        ("largest-accounts", Some(matches)) => parse_largest_accounts(matches),
        ("supply", Some(matches)) => parse_supply(matches),
        ("total-supply", Some(matches)) => parse_total_supply(matches),
        ("transaction-count", Some(matches)) => parse_get_transaction_count(matches),
        ("leader-schedule", Some(matches)) => parse_leader_schedule(matches),
        ("ping", Some(matches)) => parse_cluster_ping(matches, default_signer, wallet_manager),
        ("live-slots", Some(_matches)) => Ok(CliCommandInfo {
            command: CliCommand::LiveSlots,
            signers: vec![],
        }),
        ("logs", Some(matches)) => parse_logs(matches, wallet_manager),
        ("block-production", Some(matches)) => parse_show_block_production(matches),
        ("gossip", Some(_matches)) => Ok(CliCommandInfo {
            command: CliCommand::ShowGossip,
            signers: vec![],
        }),
        ("stakes", Some(matches)) => parse_show_stakes(matches, wallet_manager),
        ("validators", Some(matches)) => parse_show_validators(matches),
        ("transaction-history", Some(matches)) => {
            parse_transaction_history(matches, wallet_manager)
        }
        // Nonce Commands
        ("authorize-nonce-account", Some(matches)) => {
            parse_authorize_nonce_account(matches, default_signer, wallet_manager)
        }
        ("create-nonce-account", Some(matches)) => {
            parse_nonce_create_account(matches, default_signer, wallet_manager)
        }
        ("nonce", Some(matches)) => parse_get_nonce(matches, wallet_manager),
        ("new-nonce", Some(matches)) => parse_new_nonce(matches, default_signer, wallet_manager),
        ("nonce-account", Some(matches)) => parse_show_nonce_account(matches, wallet_manager),
        ("withdraw-from-nonce-account", Some(matches)) => {
            parse_withdraw_from_nonce_account(matches, default_signer, wallet_manager)
        }
        // Program Deployment
        ("deploy", Some(matches)) => {
            let (address_signer, _address) = signer_of(matches, "address_signer", wallet_manager)?;
            let mut signers = vec![default_signer.signer_from_path(matches, wallet_manager)?];
            let address = address_signer.map(|signer| {
                signers.push(signer);
                1
            });

            Ok(CliCommandInfo {
                command: CliCommand::Deploy {
                    program_location: matches.value_of("program_location").unwrap().to_string(),
                    address,
                    use_deprecated_loader: matches.is_present("use_deprecated_loader"),
                    allow_excessive_balance: matches.is_present("allow_excessive_balance"),
                },
                signers,
            })
        }
        ("program", Some(matches)) => {
            parse_program_subcommand(matches, default_signer, wallet_manager)
        }
        ("wait-for-max-stake", Some(matches)) => {
            let max_stake_percent = value_t_or_exit!(matches, "max_percent", f32);
            Ok(CliCommandInfo {
                command: CliCommand::WaitForMaxStake { max_stake_percent },
                signers: vec![],
            })
        }
        // Stake Commands
        ("create-stake-account", Some(matches)) => {
            parse_create_stake_account(matches, default_signer, wallet_manager)
        }
        ("delegate-stake", Some(matches)) => {
            parse_stake_delegate_stake(matches, default_signer, wallet_manager)
        }
        ("withdraw-stake", Some(matches)) => {
            parse_stake_withdraw_stake(matches, default_signer, wallet_manager)
        }
        ("deactivate-stake", Some(matches)) => {
            parse_stake_deactivate_stake(matches, default_signer, wallet_manager)
        }
        ("split-stake", Some(matches)) => {
            parse_split_stake(matches, default_signer, wallet_manager)
        }
        ("merge-stake", Some(matches)) => {
            parse_merge_stake(matches, default_signer, wallet_manager)
        }
        ("stake-authorize", Some(matches)) => {
            parse_stake_authorize(matches, default_signer, wallet_manager)
        }
        ("stake-set-lockup", Some(matches)) => {
            parse_stake_set_lockup(matches, default_signer, wallet_manager)
        }
        ("stake-account", Some(matches)) => parse_show_stake_account(matches, wallet_manager),
        ("stake-history", Some(matches)) => parse_show_stake_history(matches),
        // Validator Info Commands
        ("validator-info", Some(matches)) => match matches.subcommand() {
            ("publish", Some(matches)) => {
                parse_validator_info_command(matches, default_signer, wallet_manager)
            }
            ("get", Some(matches)) => parse_get_validator_info_command(matches),
            _ => unreachable!(),
        },
        // Vote Commands
        ("create-vote-account", Some(matches)) => {
            parse_create_vote_account(matches, default_signer, wallet_manager)
        }
        ("vote-update-validator", Some(matches)) => {
            parse_vote_update_validator(matches, default_signer, wallet_manager)
        }
        ("vote-update-commission", Some(matches)) => {
            parse_vote_update_commission(matches, default_signer, wallet_manager)
        }
        ("vote-authorize-voter", Some(matches)) => parse_vote_authorize(
            matches,
            default_signer,
            wallet_manager,
            VoteAuthorize::Voter,
        ),
        ("vote-authorize-withdrawer", Some(matches)) => parse_vote_authorize(
            matches,
            default_signer,
            wallet_manager,
            VoteAuthorize::Withdrawer,
        ),
        ("vote-account", Some(matches)) => parse_vote_get_account_command(matches, wallet_manager),
        ("withdraw-from-vote-account", Some(matches)) => {
            parse_withdraw_from_vote_account(matches, default_signer, wallet_manager)
        }
        // Wallet Commands
        ("address", Some(matches)) => Ok(CliCommandInfo {
            command: CliCommand::Address,
            signers: vec![default_signer.signer_from_path(matches, wallet_manager)?],
        }),
        ("airdrop", Some(matches)) => {
            let pubkey = pubkey_of_signer(matches, "to", wallet_manager)?;
            let signers = if pubkey.is_some() {
                vec![]
            } else {
                vec![default_signer.signer_from_path(matches, wallet_manager)?]
            };
            let lamports = lamports_of_sol(matches, "amount").unwrap();
            Ok(CliCommandInfo {
                command: CliCommand::Airdrop { pubkey, lamports },
                signers,
            })
        }
        ("balance", Some(matches)) => {
            let pubkey = pubkey_of_signer(matches, "pubkey", wallet_manager)?;
            let signers = if pubkey.is_some() {
                vec![]
            } else {
                vec![default_signer.signer_from_path(matches, wallet_manager)?]
            };
            Ok(CliCommandInfo {
                command: CliCommand::Balance {
                    pubkey,
                    use_lamports_unit: matches.is_present("lamports"),
                },
                signers,
            })
        }
        ("confirm", Some(matches)) => match matches.value_of("signature").unwrap().parse() {
            Ok(signature) => Ok(CliCommandInfo {
                command: CliCommand::Confirm(signature),
                signers: vec![],
            }),
            _ => Err(CliError::BadParameter("Invalid signature".to_string())),
        },
        ("decode-transaction", Some(matches)) => {
            let blob = value_t_or_exit!(matches, "transaction", String);
            let encoding = match matches.value_of("encoding").unwrap() {
                "base58" => UiTransactionEncoding::Base58,
                "base64" => UiTransactionEncoding::Base64,
                _ => unreachable!(),
            };

            let encoded_transaction = EncodedTransaction::Binary(blob, encoding);
            if let Some(transaction) = encoded_transaction.decode() {
                Ok(CliCommandInfo {
                    command: CliCommand::DecodeTransaction(transaction),
                    signers: vec![],
                })
            } else {
                Err(CliError::BadParameter(
                    "Unable to decode transaction".to_string(),
                ))
            }
        }
        ("account", Some(matches)) => {
            let account_pubkey =
                pubkey_of_signer(matches, "account_pubkey", wallet_manager)?.unwrap();
            let output_file = matches.value_of("output_file");
            let use_lamports_unit = matches.is_present("lamports");
            Ok(CliCommandInfo {
                command: CliCommand::ShowAccount {
                    pubkey: account_pubkey,
                    output_file: output_file.map(ToString::to_string),
                    use_lamports_unit,
                },
                signers: vec![],
            })
        }
        ("resolve-signer", Some(matches)) => {
            let signer_path = resolve_signer(matches, "signer", wallet_manager)?;
            Ok(CliCommandInfo {
                command: CliCommand::ResolveSigner(signer_path),
                signers: vec![],
            })
        }
        ("transfer", Some(matches)) => {
            let amount = SpendAmount::new_from_matches(matches, "amount");
            let to = pubkey_of_signer(matches, "to", wallet_manager)?.unwrap();
            let sign_only = matches.is_present(SIGN_ONLY_ARG.name);
            let dump_transaction_message = matches.is_present(DUMP_TRANSACTION_MESSAGE.name);
            let no_wait = matches.is_present("no_wait");
            let blockhash_query = BlockhashQuery::new_from_matches(matches);
            let nonce_account = pubkey_of_signer(matches, NONCE_ARG.name, wallet_manager)?;
            let (nonce_authority, nonce_authority_pubkey) =
                signer_of(matches, NONCE_AUTHORITY_ARG.name, wallet_manager)?;
            let memo = matches.value_of(MEMO_ARG.name).map(String::from);
            let (fee_payer, fee_payer_pubkey) =
                signer_of(matches, FEE_PAYER_ARG.name, wallet_manager)?;
            let (from, from_pubkey) = signer_of(matches, "from", wallet_manager)?;
            let allow_unfunded_recipient = matches.is_present("allow_unfunded_recipient");

            let mut bulk_signers = vec![fee_payer, from];
            if nonce_account.is_some() {
                bulk_signers.push(nonce_authority);
            }

            let signer_info =
                default_signer.generate_unique_signers(bulk_signers, matches, wallet_manager)?;

            let derived_address_seed = matches
                .value_of("derived_address_seed")
                .map(|s| s.to_string());
            let derived_address_program_id =
                resolve_derived_address_program_id(matches, "derived_address_program_id");

            Ok(CliCommandInfo {
                command: CliCommand::Transfer {
                    amount,
                    to,
                    sign_only,
                    dump_transaction_message,
<<<<<<< HEAD
=======
                    allow_unfunded_recipient,
>>>>>>> 7759210f
                    no_wait,
                    blockhash_query,
                    nonce_account,
                    nonce_authority: signer_info.index_of(nonce_authority_pubkey).unwrap(),
                    memo,
                    fee_payer: signer_info.index_of(fee_payer_pubkey).unwrap(),
                    from: signer_info.index_of(from_pubkey).unwrap(),
                    derived_address_seed,
                    derived_address_program_id,
                },
                signers: signer_info.signers,
            })
        }
        ("rent", Some(matches)) => {
            let data_length = value_of::<RentLengthValue>(matches, "data_length")
                .unwrap()
                .length();
            let use_lamports_unit = matches.is_present("lamports");
            Ok(CliCommandInfo {
                command: CliCommand::Rent {
                    data_length,
                    use_lamports_unit,
                },
                signers: vec![],
            })
        }
        //
        ("", None) => {
            eprintln!("{}", matches.usage());
            Err(CliError::CommandNotRecognized(
                "no subcommand given".to_string(),
            ))
        }
        _ => unreachable!(),
    }?;
    Ok(response)
}

pub type ProcessResult = Result<String, Box<dyn std::error::Error>>;

fn resolve_derived_address_program_id(matches: &ArgMatches<'_>, arg_name: &str) -> Option<Pubkey> {
    matches.value_of(arg_name).and_then(|v| match v {
        "NONCE" => Some(system_program::id()),
        "STAKE" => Some(solana_stake_program::id()),
        "VOTE" => Some(solana_vote_program::id()),
        _ => pubkey_of(matches, arg_name),
    })
}

pub fn parse_create_address_with_seed(
    matches: &ArgMatches<'_>,
    default_signer: &DefaultSigner,
    wallet_manager: &mut Option<Arc<RemoteWalletManager>>,
) -> Result<CliCommandInfo, CliError> {
    let from_pubkey = pubkey_of_signer(matches, "from", wallet_manager)?;
    let signers = if from_pubkey.is_some() {
        vec![]
    } else {
        vec![default_signer.signer_from_path(matches, wallet_manager)?]
    };

    let program_id = resolve_derived_address_program_id(matches, "program_id").unwrap();

    let seed = matches.value_of("seed").unwrap().to_string();

    Ok(CliCommandInfo {
        command: CliCommand::CreateAddressWithSeed {
            from_pubkey,
            seed,
            program_id,
        },
        signers,
    })
}

fn process_create_address_with_seed(
    config: &CliConfig,
    from_pubkey: Option<&Pubkey>,
    seed: &str,
    program_id: &Pubkey,
) -> ProcessResult {
    let from_pubkey = if let Some(pubkey) = from_pubkey {
        *pubkey
    } else {
        config.pubkey()?
    };
    let address = Pubkey::create_with_seed(&from_pubkey, seed, program_id)?;
    Ok(address.to_string())
}

fn process_airdrop(
    rpc_client: &RpcClient,
    config: &CliConfig,
    pubkey: &Option<Pubkey>,
    lamports: u64,
) -> ProcessResult {
    let pubkey = if let Some(pubkey) = pubkey {
        *pubkey
    } else {
        config.pubkey()?
    };
    println!(
        "Requesting airdrop of {}",
        build_balance_message(lamports, false, true),
    );

    let pre_balance = rpc_client.get_balance(&pubkey)?;
<<<<<<< HEAD

    let result = request_and_confirm_airdrop(rpc_client, config, &pubkey, lamports);
    if let Ok(signature) = result {
        let signature_cli_message = log_instruction_custom_error::<SystemError>(result, &config)?;
        println!("{}", signature_cli_message);

        let current_balance = rpc_client.get_balance(&pubkey)?;

=======

    let result = request_and_confirm_airdrop(rpc_client, config, &pubkey, lamports);
    if let Ok(signature) = result {
        let signature_cli_message = log_instruction_custom_error::<SystemError>(result, &config)?;
        println!("{}", signature_cli_message);

        let current_balance = rpc_client.get_balance(&pubkey)?;

>>>>>>> 7759210f
        if current_balance < pre_balance.saturating_add(lamports) {
            println!("Balance unchanged");
            println!("Run `solana confirm -v {:?}` for more info", signature);
            Ok("".to_string())
        } else {
            Ok(build_balance_message(current_balance, false, true))
        }
    } else {
        log_instruction_custom_error::<SystemError>(result, &config)
    }
}

fn process_balance(
    rpc_client: &RpcClient,
    config: &CliConfig,
    pubkey: &Option<Pubkey>,
    use_lamports_unit: bool,
) -> ProcessResult {
    let pubkey = if let Some(pubkey) = pubkey {
        *pubkey
    } else {
        config.pubkey()?
    };
    let balance = rpc_client.get_balance(&pubkey)?;
    Ok(build_balance_message(balance, use_lamports_unit, true))
}

fn process_confirm(
    rpc_client: &RpcClient,
    config: &CliConfig,
    signature: &Signature,
) -> ProcessResult {
    match rpc_client.get_signature_statuses_with_history(&[*signature]) {
        Ok(status) => {
            let cli_transaction = if let Some(transaction_status) = &status.value[0] {
                let mut transaction = None;
                let mut get_transaction_error = None;
                if config.verbose {
                    match rpc_client.get_confirmed_transaction_with_config(
                        signature,
                        RpcConfirmedTransactionConfig {
                            encoding: Some(UiTransactionEncoding::Base64),
                            commitment: Some(CommitmentConfig::confirmed()),
                        },
                    ) {
                        Ok(confirmed_transaction) => {
                            let decoded_transaction = confirmed_transaction
                                .transaction
                                .transaction
                                .decode()
                                .expect("Successful decode");
                            let json_transaction = EncodedTransaction::encode(
                                decoded_transaction.clone(),
                                UiTransactionEncoding::Json,
                            );

                            transaction = Some(CliTransaction {
                                transaction: json_transaction,
                                meta: confirmed_transaction.transaction.meta,
                                block_time: confirmed_transaction.block_time,
                                slot: Some(confirmed_transaction.slot),
                                decoded_transaction,
                                prefix: "  ".to_string(),
                                sigverify_status: vec![],
                            });
                        }
                        Err(err) => {
                            get_transaction_error = Some(format!("{:?}", err));
                        }
                    }
                }
                CliTransactionConfirmation {
                    confirmation_status: Some(transaction_status.confirmation_status()),
                    transaction,
                    get_transaction_error,
                    err: transaction_status.err.clone(),
                }
            } else {
                CliTransactionConfirmation {
                    confirmation_status: None,
                    transaction: None,
                    get_transaction_error: None,
                    err: None,
                }
            };
            Ok(config.output_format.formatted_string(&cli_transaction))
        }
        Err(err) => Err(CliError::RpcRequestError(format!("Unable to confirm: {}", err)).into()),
    }
}

#[allow(clippy::unnecessary_wraps)]
fn process_decode_transaction(config: &CliConfig, transaction: &Transaction) -> ProcessResult {
    let sigverify_status = CliSignatureVerificationStatus::verify_transaction(&transaction);
    let decode_transaction = CliTransaction {
        decoded_transaction: transaction.clone(),
        transaction: EncodedTransaction::encode(transaction.clone(), UiTransactionEncoding::Json),
        meta: None,
        block_time: None,
        slot: None,
        prefix: "".to_string(),
        sigverify_status,
    };
    Ok(config.output_format.formatted_string(&decode_transaction))
}

fn process_show_account(
    rpc_client: &RpcClient,
    config: &CliConfig,
    account_pubkey: &Pubkey,
    output_file: &Option<String>,
    use_lamports_unit: bool,
) -> ProcessResult {
    let account = rpc_client.get_account(account_pubkey)?;
    let data = account.data.clone();
    let cli_account = CliAccount {
        keyed_account: RpcKeyedAccount {
            pubkey: account_pubkey.to_string(),
            account: UiAccount::encode(
                account_pubkey,
                &account,
                UiAccountEncoding::Base64,
                None,
                None,
            ),
        },
        use_lamports_unit,
    };

    let mut account_string = config.output_format.formatted_string(&cli_account);

    if config.output_format == OutputFormat::Display
        || config.output_format == OutputFormat::DisplayVerbose
    {
        if let Some(output_file) = output_file {
            let mut f = File::create(output_file)?;
            f.write_all(&data)?;
            writeln!(&mut account_string)?;
            writeln!(&mut account_string, "Wrote account data to {}", output_file)?;
        } else if !data.is_empty() {
            use pretty_hex::*;
            writeln!(&mut account_string, "{:?}", data.hex_dump())?;
        }
    }

    Ok(account_string)
}

#[allow(clippy::too_many_arguments)]
fn process_transfer(
    rpc_client: &RpcClient,
    config: &CliConfig,
    amount: SpendAmount,
    to: &Pubkey,
    from: SignerIndex,
    sign_only: bool,
    dump_transaction_message: bool,
<<<<<<< HEAD
=======
    allow_unfunded_recipient: bool,
>>>>>>> 7759210f
    no_wait: bool,
    blockhash_query: &BlockhashQuery,
    nonce_account: Option<&Pubkey>,
    nonce_authority: SignerIndex,
<<<<<<< HEAD
=======
    memo: Option<&String>,
>>>>>>> 7759210f
    fee_payer: SignerIndex,
    derived_address_seed: Option<String>,
    derived_address_program_id: Option<&Pubkey>,
) -> ProcessResult {
    let from = config.signers[from];
    let mut from_pubkey = from.pubkey();
<<<<<<< HEAD

    let (recent_blockhash, fee_calculator) =
        blockhash_query.get_blockhash_and_fee_calculator(rpc_client, config.commitment)?;

    let nonce_authority = config.signers[nonce_authority];
    let fee_payer = config.signers[fee_payer];

    let derived_parts = derived_address_seed.zip(derived_address_program_id);
    let with_seed = if let Some((seed, program_id)) = derived_parts {
        let base_pubkey = from_pubkey;
        from_pubkey = Pubkey::create_with_seed(&base_pubkey, &seed, program_id)?;
        Some((base_pubkey, seed, program_id, from_pubkey))
    } else {
        None
    };

=======

    let (recent_blockhash, fee_calculator) =
        blockhash_query.get_blockhash_and_fee_calculator(rpc_client, config.commitment)?;

    if !sign_only && !allow_unfunded_recipient {
        let recipient_balance = rpc_client
            .get_balance_with_commitment(to, config.commitment)?
            .value;
        if recipient_balance == 0 {
            return Err(format!(
                "The recipient address ({}) is not funded. \
                                Add `--allow-unfunded-recipient` to complete the transfer \
                               ",
                to
            )
            .into());
        }
    }

    let nonce_authority = config.signers[nonce_authority];
    let fee_payer = config.signers[fee_payer];

    let derived_parts = derived_address_seed.zip(derived_address_program_id);
    let with_seed = if let Some((seed, program_id)) = derived_parts {
        let base_pubkey = from_pubkey;
        from_pubkey = Pubkey::create_with_seed(&base_pubkey, &seed, program_id)?;
        Some((base_pubkey, seed, program_id, from_pubkey))
    } else {
        None
    };

>>>>>>> 7759210f
    let build_message = |lamports| {
        let ixs = if let Some((base_pubkey, seed, program_id, from_pubkey)) = with_seed.as_ref() {
            vec![system_instruction::transfer_with_seed(
                from_pubkey,
                base_pubkey,
                seed.clone(),
                program_id,
                to,
                lamports,
            )]
<<<<<<< HEAD
        } else {
            vec![system_instruction::transfer(&from_pubkey, to, lamports)]
=======
            .with_memo(memo)
        } else {
            vec![system_instruction::transfer(&from_pubkey, to, lamports)].with_memo(memo)
>>>>>>> 7759210f
        };

        if let Some(nonce_account) = &nonce_account {
            Message::new_with_nonce(
                ixs,
                Some(&fee_payer.pubkey()),
                nonce_account,
                &nonce_authority.pubkey(),
            )
        } else {
            Message::new(&ixs, Some(&fee_payer.pubkey()))
        }
    };

    let (message, _) = resolve_spend_tx_and_check_account_balances(
        rpc_client,
        sign_only,
        amount,
        &fee_calculator,
        &from_pubkey,
        &fee_payer.pubkey(),
        build_message,
        config.commitment,
    )?;
    let mut tx = Transaction::new_unsigned(message);

    if sign_only {
        tx.try_partial_sign(&config.signers, recent_blockhash)?;
        return_signers_with_config(
            &tx,
            &config.output_format,
            &ReturnSignersConfig {
                dump_transaction_message,
            },
        )
    } else {
        if let Some(nonce_account) = &nonce_account {
            let nonce_account = nonce_utils::get_account_with_commitment(
                rpc_client,
                nonce_account,
                config.commitment,
            )?;
            check_nonce_account(&nonce_account, &nonce_authority.pubkey(), &recent_blockhash)?;
        }

        tx.try_sign(&config.signers, recent_blockhash)?;
        let result = if no_wait {
            rpc_client.send_transaction(&tx)
        } else {
            rpc_client.send_and_confirm_transaction_with_spinner(&tx)
        };
        log_instruction_custom_error::<SystemError>(result, &config)
    }
}

pub fn process_command(config: &CliConfig) -> ProcessResult {
    if config.verbose && config.output_format == OutputFormat::DisplayVerbose {
        println_name_value("RPC URL:", &config.json_rpc_url);
        println_name_value("Default Signer Path:", &config.keypair_path);
        if config.keypair_path.starts_with("usb://") {
            let pubkey = config
                .pubkey()
                .map(|pubkey| format!("{:?}", pubkey))
                .unwrap_or_else(|_| "Unavailable".to_string());
            println_name_value("Pubkey:", &pubkey);
        }
        println_name_value("Commitment:", &config.commitment.commitment.to_string());
    }

<<<<<<< HEAD
    let mut _rpc_client;
    let rpc_client = if config.rpc_client.is_none() {
        _rpc_client = RpcClient::new_with_timeout_and_commitment(
            config.json_rpc_url.to_string(),
            config.rpc_timeout,
            config.commitment,
        );
        &_rpc_client
    } else {
        // Primarily for testing
        config.rpc_client.as_ref().unwrap()
=======
    let rpc_client = if config.rpc_client.is_none() {
        Arc::new(RpcClient::new_with_timeout_and_commitment(
            config.json_rpc_url.to_string(),
            config.rpc_timeout,
            config.commitment,
        ))
    } else {
        // Primarily for testing
        config.rpc_client.as_ref().unwrap().clone()
>>>>>>> 7759210f
    };

    match &config.command {
        // Cluster Query Commands
        // Get address of this client
        CliCommand::Address => Ok(format!("{}", config.pubkey()?)),
        // Return software version of solana-cli and cluster entrypoint node
        CliCommand::Catchup {
            node_pubkey,
            node_json_rpc_url,
            follow,
            our_localhost_port,
            log,
        } => process_catchup(
            &rpc_client,
            config,
            *node_pubkey,
            node_json_rpc_url.clone(),
            *follow,
            *our_localhost_port,
            *log,
        ),
        CliCommand::ClusterDate => process_cluster_date(&rpc_client, config),
        CliCommand::ClusterVersion => process_cluster_version(&rpc_client, config),
        CliCommand::CreateAddressWithSeed {
            from_pubkey,
            seed,
            program_id,
        } => process_create_address_with_seed(config, from_pubkey.as_ref(), &seed, &program_id),
        CliCommand::Fees { ref blockhash } => process_fees(&rpc_client, config, blockhash.as_ref()),
        CliCommand::Feature(feature_subcommand) => {
            process_feature_subcommand(&rpc_client, config, feature_subcommand)
        }
        CliCommand::FirstAvailableBlock => process_first_available_block(&rpc_client),
        CliCommand::GetBlock { slot } => process_get_block(&rpc_client, config, *slot),
        CliCommand::GetBlockTime { slot } => process_get_block_time(&rpc_client, config, *slot),
        CliCommand::GetEpoch => process_get_epoch(&rpc_client, config),
        CliCommand::GetEpochInfo => process_get_epoch_info(&rpc_client, config),
        CliCommand::GetGenesisHash => process_get_genesis_hash(&rpc_client),
        CliCommand::GetSlot => process_get_slot(&rpc_client, config),
        CliCommand::GetBlockHeight => process_get_block_height(&rpc_client, config),
        CliCommand::LargestAccounts { filter } => {
            process_largest_accounts(&rpc_client, config, filter.clone())
        }
        CliCommand::GetTransactionCount => process_get_transaction_count(&rpc_client, config),
        CliCommand::Inflation(inflation_subcommand) => {
            process_inflation_subcommand(&rpc_client, config, inflation_subcommand)
        }
        CliCommand::LeaderSchedule { epoch } => {
            process_leader_schedule(&rpc_client, config, *epoch)
        }
        CliCommand::LiveSlots => process_live_slots(&config),
        CliCommand::Logs { filter } => process_logs(&config, filter),
        CliCommand::Ping {
            lamports,
            interval,
            count,
            timeout,
            blockhash,
            print_timestamp,
        } => process_ping(
            &rpc_client,
            config,
            *lamports,
            interval,
            count,
            timeout,
            blockhash,
            *print_timestamp,
        ),
        CliCommand::Rent {
            data_length,
            use_lamports_unit,
        } => process_calculate_rent(&rpc_client, config, *data_length, *use_lamports_unit),
        CliCommand::ShowBlockProduction { epoch, slot_limit } => {
            process_show_block_production(&rpc_client, config, *epoch, *slot_limit)
        }
        CliCommand::ShowGossip => process_show_gossip(&rpc_client, config),
        CliCommand::ShowStakes {
            use_lamports_unit,
            vote_account_pubkeys,
        } => process_show_stakes(
            &rpc_client,
            config,
            *use_lamports_unit,
            vote_account_pubkeys.as_deref(),
        ),
        CliCommand::WaitForMaxStake { max_stake_percent } => {
            process_wait_for_max_stake(&rpc_client, config, *max_stake_percent)
        }
        CliCommand::ShowValidators {
            use_lamports_unit,
            sort_order,
            reverse_sort,
            number_validators,
        } => process_show_validators(
            &rpc_client,
            config,
            *use_lamports_unit,
            *sort_order,
            *reverse_sort,
            *number_validators,
        ),
        CliCommand::Supply { print_accounts } => {
            process_supply(&rpc_client, config, *print_accounts)
        }
        CliCommand::TotalSupply => process_total_supply(&rpc_client, config),
        CliCommand::TransactionHistory {
            address,
            before,
            until,
            limit,
            show_transactions,
        } => process_transaction_history(
            &rpc_client,
            config,
            address,
            *before,
            *until,
            *limit,
            *show_transactions,
        ),

        // Nonce Commands

        // Assign authority to nonce account
        CliCommand::AuthorizeNonceAccount {
            nonce_account,
            nonce_authority,
            memo,
            new_authority,
        } => process_authorize_nonce_account(
            &rpc_client,
            config,
            nonce_account,
            *nonce_authority,
            memo.as_ref(),
            new_authority,
        ),
        // Create nonce account
        CliCommand::CreateNonceAccount {
            nonce_account,
            seed,
            nonce_authority,
            memo,
            amount,
        } => process_create_nonce_account(
            &rpc_client,
            config,
            *nonce_account,
            seed.clone(),
            *nonce_authority,
            memo.as_ref(),
            *amount,
        ),
        // Get the current nonce
        CliCommand::GetNonce(nonce_account_pubkey) => {
            process_get_nonce(&rpc_client, config, &nonce_account_pubkey)
        }
        // Get a new nonce
        CliCommand::NewNonce {
            nonce_account,
            nonce_authority,
            memo,
        } => process_new_nonce(
            &rpc_client,
            config,
            nonce_account,
            *nonce_authority,
            memo.as_ref(),
        ),
        // Show the contents of a nonce account
        CliCommand::ShowNonceAccount {
            nonce_account_pubkey,
            use_lamports_unit,
        } => process_show_nonce_account(
            &rpc_client,
            config,
            &nonce_account_pubkey,
            *use_lamports_unit,
        ),
        // Withdraw lamports from a nonce account
        CliCommand::WithdrawFromNonceAccount {
            nonce_account,
            nonce_authority,
            memo,
            destination_account_pubkey,
            lamports,
        } => process_withdraw_from_nonce_account(
            &rpc_client,
            config,
            &nonce_account,
            *nonce_authority,
            memo.as_ref(),
            &destination_account_pubkey,
            *lamports,
        ),

        // Program Deployment

        // Deploy a custom program to the chain
        CliCommand::Deploy {
            program_location,
            address,
            use_deprecated_loader,
            allow_excessive_balance,
        } => process_deploy(
<<<<<<< HEAD
            &rpc_client,
=======
            rpc_client,
>>>>>>> 7759210f
            config,
            program_location,
            *address,
            *use_deprecated_loader,
            *allow_excessive_balance,
        ),
        CliCommand::Program(program_subcommand) => {
<<<<<<< HEAD
            process_program_subcommand(&rpc_client, config, program_subcommand)
=======
            process_program_subcommand(rpc_client, config, program_subcommand)
>>>>>>> 7759210f
        }

        // Stake Commands

        // Create stake account
        CliCommand::CreateStakeAccount {
            stake_account,
            seed,
            staker,
            withdrawer,
            lockup,
            amount,
            sign_only,
            dump_transaction_message,
            blockhash_query,
            ref nonce_account,
            nonce_authority,
            memo,
            fee_payer,
            from,
        } => process_create_stake_account(
            &rpc_client,
            config,
            *stake_account,
            seed,
            staker,
            withdrawer,
            lockup,
            *amount,
            *sign_only,
            *dump_transaction_message,
            blockhash_query,
            nonce_account.as_ref(),
            *nonce_authority,
            memo.as_ref(),
            *fee_payer,
            *from,
        ),
        CliCommand::DeactivateStake {
            stake_account_pubkey,
            stake_authority,
            sign_only,
            dump_transaction_message,
            blockhash_query,
            nonce_account,
            nonce_authority,
            memo,
            seed,
            fee_payer,
        } => process_deactivate_stake_account(
            &rpc_client,
            config,
            &stake_account_pubkey,
            *stake_authority,
            *sign_only,
            *dump_transaction_message,
            blockhash_query,
            *nonce_account,
            *nonce_authority,
            memo.as_ref(),
            seed.as_ref(),
            *fee_payer,
        ),
        CliCommand::DelegateStake {
            stake_account_pubkey,
            vote_account_pubkey,
            stake_authority,
            force,
            sign_only,
            dump_transaction_message,
            blockhash_query,
            nonce_account,
            nonce_authority,
            memo,
            fee_payer,
        } => process_delegate_stake(
            &rpc_client,
            config,
            &stake_account_pubkey,
            &vote_account_pubkey,
            *stake_authority,
            *force,
            *sign_only,
            *dump_transaction_message,
            blockhash_query,
            *nonce_account,
            *nonce_authority,
            memo.as_ref(),
            *fee_payer,
        ),
        CliCommand::SplitStake {
            stake_account_pubkey,
            stake_authority,
            sign_only,
            dump_transaction_message,
            blockhash_query,
            nonce_account,
            nonce_authority,
            memo,
            split_stake_account,
            seed,
            lamports,
            fee_payer,
        } => process_split_stake(
            &rpc_client,
            config,
            &stake_account_pubkey,
            *stake_authority,
            *sign_only,
            *dump_transaction_message,
            blockhash_query,
            *nonce_account,
            *nonce_authority,
            memo.as_ref(),
            *split_stake_account,
            seed,
            *lamports,
            *fee_payer,
        ),
        CliCommand::MergeStake {
            stake_account_pubkey,
            source_stake_account_pubkey,
            stake_authority,
            sign_only,
            dump_transaction_message,
            blockhash_query,
            nonce_account,
            nonce_authority,
            memo,
            fee_payer,
        } => process_merge_stake(
            &rpc_client,
            config,
            &stake_account_pubkey,
            &source_stake_account_pubkey,
            *stake_authority,
            *sign_only,
            *dump_transaction_message,
            blockhash_query,
            *nonce_account,
            *nonce_authority,
            memo.as_ref(),
            *fee_payer,
        ),
        CliCommand::ShowStakeAccount {
            pubkey: stake_account_pubkey,
            use_lamports_unit,
            with_rewards,
        } => process_show_stake_account(
            &rpc_client,
            config,
            &stake_account_pubkey,
            *use_lamports_unit,
            *with_rewards,
        ),
        CliCommand::ShowStakeHistory {
            use_lamports_unit,
            limit_results,
        } => process_show_stake_history(&rpc_client, config, *use_lamports_unit, *limit_results),
        CliCommand::StakeAuthorize {
            stake_account_pubkey,
            ref new_authorizations,
            sign_only,
            dump_transaction_message,
            blockhash_query,
            nonce_account,
            nonce_authority,
            memo,
            fee_payer,
            custodian,
        } => process_stake_authorize(
            &rpc_client,
            config,
            &stake_account_pubkey,
            new_authorizations,
            *custodian,
            *sign_only,
            *dump_transaction_message,
            blockhash_query,
            *nonce_account,
            *nonce_authority,
            memo.as_ref(),
            *fee_payer,
        ),
        CliCommand::StakeSetLockup {
            stake_account_pubkey,
            mut lockup,
            custodian,
            sign_only,
            dump_transaction_message,
            blockhash_query,
            nonce_account,
            nonce_authority,
            memo,
            fee_payer,
        } => process_stake_set_lockup(
            &rpc_client,
            config,
            &stake_account_pubkey,
            &mut lockup,
            *custodian,
            *sign_only,
            *dump_transaction_message,
            blockhash_query,
            *nonce_account,
            *nonce_authority,
            memo.as_ref(),
            *fee_payer,
        ),
        CliCommand::WithdrawStake {
            stake_account_pubkey,
            destination_account_pubkey,
            amount,
            withdraw_authority,
            custodian,
            sign_only,
            dump_transaction_message,
            blockhash_query,
            ref nonce_account,
            nonce_authority,
            memo,
            seed,
            fee_payer,
        } => process_withdraw_stake(
            &rpc_client,
            config,
            &stake_account_pubkey,
            &destination_account_pubkey,
            *amount,
            *withdraw_authority,
            *custodian,
            *sign_only,
            *dump_transaction_message,
            blockhash_query,
            nonce_account.as_ref(),
            *nonce_authority,
            memo.as_ref(),
            seed.as_ref(),
            *fee_payer,
        ),

        // Validator Info Commands

        // Return all or single validator info
        CliCommand::GetValidatorInfo(info_pubkey) => {
            process_get_validator_info(&rpc_client, config, *info_pubkey)
        }
        // Publish validator info
        CliCommand::SetValidatorInfo {
            validator_info,
            force_keybase,
            info_pubkey,
        } => process_set_validator_info(
            &rpc_client,
            config,
            &validator_info,
            *force_keybase,
            *info_pubkey,
        ),

        // Vote Commands

        // Create vote account
        CliCommand::CreateVoteAccount {
            vote_account,
            seed,
            identity_account,
            authorized_voter,
            authorized_withdrawer,
            commission,
            memo,
        } => process_create_vote_account(
            &rpc_client,
            config,
            *vote_account,
            seed,
            *identity_account,
            authorized_voter,
            authorized_withdrawer,
            *commission,
            memo.as_ref(),
        ),
        CliCommand::ShowVoteAccount {
            pubkey: vote_account_pubkey,
            use_lamports_unit,
            with_rewards,
        } => process_show_vote_account(
            &rpc_client,
            config,
            &vote_account_pubkey,
            *use_lamports_unit,
            *with_rewards,
        ),
        CliCommand::WithdrawFromVoteAccount {
            vote_account_pubkey,
            withdraw_authority,
            withdraw_amount,
            destination_account_pubkey,
            memo,
        } => process_withdraw_from_vote_account(
            &rpc_client,
            config,
            vote_account_pubkey,
            *withdraw_authority,
            *withdraw_amount,
            destination_account_pubkey,
            memo.as_ref(),
        ),
        CliCommand::VoteAuthorize {
            vote_account_pubkey,
            new_authorized_pubkey,
            vote_authorize,
            memo,
        } => process_vote_authorize(
            &rpc_client,
            config,
            &vote_account_pubkey,
            &new_authorized_pubkey,
            *vote_authorize,
            memo.as_ref(),
        ),
        CliCommand::VoteUpdateValidator {
            vote_account_pubkey,
            new_identity_account,
            withdraw_authority,
            memo,
        } => process_vote_update_validator(
            &rpc_client,
            config,
            &vote_account_pubkey,
            *new_identity_account,
            *withdraw_authority,
            memo.as_ref(),
        ),
        CliCommand::VoteUpdateCommission {
            vote_account_pubkey,
            commission,
            withdraw_authority,
            memo,
        } => process_vote_update_commission(
            &rpc_client,
            config,
            &vote_account_pubkey,
            *commission,
            *withdraw_authority,
            memo.as_ref(),
        ),

        // Wallet Commands

        // Request an airdrop from Solana Faucet;
        CliCommand::Airdrop { pubkey, lamports } => {
            process_airdrop(&rpc_client, config, pubkey, *lamports)
        }
        // Check client balance
        CliCommand::Balance {
            pubkey,
            use_lamports_unit,
        } => process_balance(&rpc_client, config, &pubkey, *use_lamports_unit),
        // Confirm the last client transaction by signature
        CliCommand::Confirm(signature) => process_confirm(&rpc_client, config, signature),
        CliCommand::DecodeTransaction(transaction) => {
            process_decode_transaction(config, transaction)
        }
        CliCommand::ResolveSigner(path) => {
            if let Some(path) = path {
                Ok(path.to_string())
            } else {
                Ok("Signer is valid".to_string())
            }
        }
        CliCommand::ShowAccount {
            pubkey,
            output_file,
            use_lamports_unit,
        } => process_show_account(
            &rpc_client,
            config,
            &pubkey,
            &output_file,
            *use_lamports_unit,
        ),
        CliCommand::Transfer {
            amount,
            to,
            from,
            sign_only,
            dump_transaction_message,
<<<<<<< HEAD
=======
            allow_unfunded_recipient,
>>>>>>> 7759210f
            no_wait,
            ref blockhash_query,
            ref nonce_account,
            nonce_authority,
            memo,
            fee_payer,
            derived_address_seed,
            ref derived_address_program_id,
        } => process_transfer(
            &rpc_client,
            config,
            *amount,
            to,
            *from,
            *sign_only,
            *dump_transaction_message,
<<<<<<< HEAD
=======
            *allow_unfunded_recipient,
>>>>>>> 7759210f
            *no_wait,
            blockhash_query,
            nonce_account.as_ref(),
            *nonce_authority,
            memo.as_ref(),
            *fee_payer,
            derived_address_seed.clone(),
            derived_address_program_id.as_ref(),
        ),
    }
}

pub fn request_and_confirm_airdrop(
    rpc_client: &RpcClient,
    config: &CliConfig,
    to_pubkey: &Pubkey,
    lamports: u64,
) -> ClientResult<Signature> {
    let (recent_blockhash, _fee_calculator) = rpc_client.get_recent_blockhash()?;
    let signature =
        rpc_client.request_airdrop_with_blockhash(to_pubkey, lamports, &recent_blockhash)?;
    rpc_client.confirm_transaction_with_spinner(
        &signature,
        &recent_blockhash,
        config.commitment,
    )?;
    Ok(signature)
}

pub fn log_instruction_custom_error<E>(
    result: ClientResult<Signature>,
    config: &CliConfig,
) -> ProcessResult
where
    E: 'static + std::error::Error + DecodeError<E> + FromPrimitive,
{
    match result {
        Err(err) => {
            if let ClientErrorKind::TransactionError(TransactionError::InstructionError(
                _,
                InstructionError::Custom(code),
            )) = err.kind()
            {
                if let Some(specific_error) = E::decode_custom_error_to_enum(*code) {
                    return Err(specific_error.into());
                }
            }
            Err(err.into())
        }
        Ok(sig) => {
            let signature = CliSignature {
                signature: sig.clone().to_string(),
            };
            Ok(config.output_format.formatted_string(&signature))
        }
    }
}

pub fn app<'ab, 'v>(name: &str, about: &'ab str, version: &'v str) -> App<'ab, 'v> {
    App::new(name)
        .about(about)
        .version(version)
        .setting(AppSettings::SubcommandRequiredElseHelp)
        .subcommand(
            SubCommand::with_name("address")
                .about("Get your public key")
                .arg(
                    Arg::with_name("confirm_key")
                        .long("confirm-key")
                        .takes_value(false)
                        .help("Confirm key on device; only relevant if using remote wallet"),
                ),
        )
        .cluster_query_subcommands()
        .feature_subcommands()
        .inflation_subcommands()
        .nonce_subcommands()
        .program_subcommands()
        .stake_subcommands()
        .subcommand(
            SubCommand::with_name("airdrop")
                .about("Request lamports")
                .arg(
                    Arg::with_name("faucet_host")
                        .long("faucet-host")
                        .value_name("URL")
                        .takes_value(true)
                        .help("Faucet host to use [default: the --url host]"),
                )
                .arg(
                    Arg::with_name("faucet_port")
                        .long("faucet-port")
                        .value_name("PORT_NUMBER")
                        .takes_value(true)
                        .default_value(solana_faucet::faucet::FAUCET_PORT_STR)
                        .help("Faucet port to use"),
                )
                .arg(
                    Arg::with_name("amount")
                        .index(1)
                        .value_name("AMOUNT")
                        .takes_value(true)
                        .validator(is_amount)
                        .required(true)
                        .help("The airdrop amount to request, in VLX"),
                )
                .arg(
                    pubkey!(Arg::with_name("to")
                        .index(2)
                        .value_name("RECIPIENT_ADDRESS"),
                        "The account address of airdrop recipient. "),
                ),
        )
        .subcommand(
            SubCommand::with_name("balance")
                .about("Get your balance")
                .arg(
                    pubkey!(Arg::with_name("pubkey")
                        .index(1)
                        .value_name("ACCOUNT_ADDRESS"),
                        "The account address of the balance to check. ")
                )
                .arg(
                    Arg::with_name("lamports")
                        .long("lamports")
                        .takes_value(false)
<<<<<<< HEAD
                        .help("Display balance in lamports instead of VLX"),
=======
                        .help("Display balance in lamports instead of SOL"),
>>>>>>> 7759210f
                ),
        )
        .subcommand(
            SubCommand::with_name("confirm")
                .about("Confirm transaction by signature")
                .arg(
                    Arg::with_name("signature")
                        .index(1)
                        .value_name("TRANSACTION_SIGNATURE")
                        .takes_value(true)
                        .required(true)
                        .help("The transaction signature to confirm"),
                )
                .after_help(// Formatted specifically for the manually-indented heredoc string
                   "Note: This will show more detailed information for finalized transactions with verbose mode (-v/--verbose).\
                  \n\
                  \nAccount modes:\
                  \n  |srwx|\
                  \n    s: signed\
                  \n    r: readable (always true)\
                  \n    w: writable\
                  \n    x: program account (inner instructions excluded)\
                   "
                ),
        )
        .subcommand(
            SubCommand::with_name("decode-transaction")
                .about("Decode a serialized transaction")
                .arg(
                    Arg::with_name("transaction")
                        .index(1)
                        .value_name("TRANSACTION")
                        .takes_value(true)
                        .required(true)
                        .help("transaction to decode"),
                )
                .arg(
                    Arg::with_name("encoding")
                        .index(2)
                        .value_name("ENCODING")
                        .possible_values(&["base58", "base64"]) // Subset of `UiTransactionEncoding` enum
                        .default_value("base58")
                        .takes_value(true)
                        .required(true)
                        .help("transaction encoding"),
                ),
        )
        .subcommand(
            SubCommand::with_name("create-address-with-seed")
                .about("Generate a derived account address with a seed")
                .arg(
                    Arg::with_name("seed")
                        .index(1)
                        .value_name("SEED_STRING")
                        .takes_value(true)
                        .required(true)
                        .validator(is_derived_address_seed)
                        .help("The seed.  Must not take more than 32 bytes to encode as utf-8"),
                )
                .arg(
                    Arg::with_name("program_id")
                        .index(2)
                        .value_name("PROGRAM_ID")
                        .takes_value(true)
                        .required(true)
                        .help(
                            "The program_id that the address will ultimately be used for, \n\
                             or one of NONCE, STAKE, and VOTE keywords",
                        ),
                )
                .arg(
                    pubkey!(Arg::with_name("from")
                        .long("from")
                        .value_name("FROM_PUBKEY")
                        .required(false),
                        "From (base) key, [default: cli config keypair]. "),
                ),
        )
        .subcommand(
            SubCommand::with_name("deploy")
                .about("Deploy a program")
                .arg(
                    Arg::with_name("program_location")
                        .index(1)
                        .value_name("PROGRAM_FILEPATH")
                        .takes_value(true)
                        .required(true)
                        .help("/path/to/program.o"),
                )
                .arg(
                    Arg::with_name("address_signer")
                        .index(2)
                        .value_name("PROGRAM_ADDRESS_SIGNER")
                        .takes_value(true)
                        .validator(is_valid_signer)
                        .help("The signer for the desired address of the program [default: new random address]")
                )
                .arg(
                    Arg::with_name("use_deprecated_loader")
                        .long("use-deprecated-loader")
                        .takes_value(false)
                        .hidden(true) // Don't document this argument to discourage its use
                        .help("Use the deprecated BPF loader")
                )
                .arg(
                    Arg::with_name("allow_excessive_balance")
                        .long("allow-excessive-deploy-account-balance")
                        .takes_value(false)
<<<<<<< HEAD
                        .help("Use the designated program id, even if the account already holds a large balance of VLX")
                ),
        )
        .subcommand(
            SubCommand::with_name("pay")
                .about("Deprecated alias for the transfer command")
                .arg(
                    pubkey!(Arg::with_name("to")
                        .index(1)
                        .value_name("RECIPIENT_ADDRESS")
                        .required(true),
                        "The account address of recipient. "),
                )
                .arg(
                    Arg::with_name("amount")
                        .index(2)
                        .value_name("AMOUNT")
                        .takes_value(true)
                        .validator(is_amount_or_all)
                        .required(true)
                        .help("The amount to send, in VLX; accepts keyword ALL"),
                )
                .offline_args()
                .nonce_args(false)
=======
                        .help("Use the designated program id, even if the account already holds a large balance of SOL")
                ),
>>>>>>> 7759210f
        )
        .subcommand(
            SubCommand::with_name("resolve-signer")
                .about("Checks that a signer is valid, and returns its specific path; useful for signers that may be specified generally, eg. usb://ledger")
                .arg(
                    Arg::with_name("signer")
                        .index(1)
                        .value_name("SIGNER_KEYPAIR")
                        .takes_value(true)
                        .required(true)
                        .validator(is_valid_signer)
                        .help("The signer path to resolve")
                )
        )
        .subcommand(
            SubCommand::with_name("transfer")
                .about("Transfer funds between system accounts")
                .alias("pay")
                .arg(
                    pubkey!(Arg::with_name("to")
                        .index(1)
                        .value_name("RECIPIENT_ADDRESS")
                        .required(true),
                        "The account address of recipient. "),
                )
                .arg(
                    Arg::with_name("amount")
                        .index(2)
                        .value_name("AMOUNT")
                        .takes_value(true)
                        .validator(is_amount_or_all)
                        .required(true)
                        .help("The amount to send, in VLX; accepts keyword ALL"),
                )
                .arg(
                    pubkey!(Arg::with_name("from")
                        .long("from")
                        .value_name("FROM_ADDRESS"),
                        "Source account of funds (if different from client local account). "),
                )
                .arg(
                    Arg::with_name("no_wait")
                        .long("no-wait")
                        .takes_value(false)
                        .help("Return signature immediately after submitting the transaction, instead of waiting for confirmations"),
                )
                .arg(
                    Arg::with_name("derived_address_seed")
                        .long("derived-address-seed")
                        .takes_value(true)
                        .value_name("SEED_STRING")
                        .requires("derived_address_program_id")
                        .validator(is_derived_address_seed)
                        .hidden(true)
                )
                .arg(
                    Arg::with_name("derived_address_program_id")
                        .long("derived-address-program-id")
                        .takes_value(true)
                        .value_name("PROGRAM_ID")
                        .requires("derived_address_seed")
                        .hidden(true)
                )
                .arg(
                    Arg::with_name("allow_unfunded_recipient")
                        .long("allow-unfunded-recipient")
                        .takes_value(false)
<<<<<<< HEAD
                        .hidden(true) // Forward compatibility with v1.6
=======
                        .help("Complete the transfer even if the recipient address is not funded")
>>>>>>> 7759210f
                )
                .offline_args()
                .nonce_args(false)
		.arg(memo_arg())
                .arg(fee_payer_arg()),
        )
        .subcommand(
            SubCommand::with_name("account")
                .about("Show the contents of an account")
                .alias("account")
                .arg(
                    pubkey!(Arg::with_name("account_pubkey")
                        .index(1)
                        .value_name("ACCOUNT_ADDRESS")
                        .required(true),
                        "Account key URI. ")
                )
                .arg(
                    Arg::with_name("output_file")
                        .long("output-file")
                        .short("o")
                        .value_name("FILEPATH")
                        .takes_value(true)
                        .help("Write the account data to this file"),
                )
                .arg(
                    Arg::with_name("lamports")
                        .long("lamports")
                        .takes_value(false)
                        .help("Display balance in lamports instead of VLX"),
                ),
        )
        .validator_info_subcommands()
        .vote_subcommands()
}

#[cfg(test)]
mod tests {
    use super::*;
    use serde_json::{json, Value};
    use solana_client::{
        blockhash_query,
        mock_sender::SIGNATURE,
        rpc_request::RpcRequest,
        rpc_response::{Response, RpcResponseContext},
    };
    use solana_sdk::{
        pubkey::Pubkey,
        signature::{keypair_from_seed, read_keypair_file, write_keypair_file, Keypair, Presigner},
        transaction::TransactionError,
    };
<<<<<<< HEAD
    use solana_stake_program::stake_state::MIN_DELEGATE_STAKE_AMOUNT;
=======
>>>>>>> 7759210f
    use solana_transaction_status::TransactionConfirmationStatus;
    use std::path::PathBuf;

    fn make_tmp_path(name: &str) -> String {
        let out_dir = std::env::var("FARF_DIR").unwrap_or_else(|_| "farf".to_string());
        let keypair = Keypair::new();

        let path = format!("{}/tmp/{}-{}", out_dir, name, keypair.pubkey());

        // whack any possible collision
        let _ignored = std::fs::remove_dir_all(&path);
        // whack any possible collision
        let _ignored = std::fs::remove_file(&path);

        path
    }

    #[test]
    fn test_generate_unique_signers() {
        let matches = ArgMatches::default();

        let default_keypair = Keypair::new();
        let default_keypair_file = make_tmp_path("keypair_file");
        write_keypair_file(&default_keypair, &default_keypair_file).unwrap();

        let default_signer = DefaultSigner::new("keypair", &default_keypair_file);

        let signer_info = default_signer
            .generate_unique_signers(vec![], &matches, &mut None)
            .unwrap();
        assert_eq!(signer_info.signers.len(), 0);

        let signer_info = default_signer
            .generate_unique_signers(vec![None, None], &matches, &mut None)
            .unwrap();
        assert_eq!(signer_info.signers.len(), 1);
        assert_eq!(signer_info.index_of(None), Some(0));
        assert_eq!(
            signer_info.index_of(Some(solana_sdk::pubkey::new_rand())),
            None
        );

        let keypair0 = keypair_from_seed(&[1u8; 32]).unwrap();
        let keypair0_pubkey = keypair0.pubkey();
        let keypair0_clone = keypair_from_seed(&[1u8; 32]).unwrap();
        let keypair0_clone_pubkey = keypair0.pubkey();
        let signers = vec![None, Some(keypair0.into()), Some(keypair0_clone.into())];
        let signer_info = default_signer
            .generate_unique_signers(signers, &matches, &mut None)
            .unwrap();
        assert_eq!(signer_info.signers.len(), 2);
        assert_eq!(signer_info.index_of(None), Some(0));
        assert_eq!(signer_info.index_of(Some(keypair0_pubkey)), Some(1));
        assert_eq!(signer_info.index_of(Some(keypair0_clone_pubkey)), Some(1));

        let keypair0 = keypair_from_seed(&[1u8; 32]).unwrap();
        let keypair0_pubkey = keypair0.pubkey();
        let keypair0_clone = keypair_from_seed(&[1u8; 32]).unwrap();
        let signers = vec![Some(keypair0.into()), Some(keypair0_clone.into())];
        let signer_info = default_signer
            .generate_unique_signers(signers, &matches, &mut None)
            .unwrap();
        assert_eq!(signer_info.signers.len(), 1);
        assert_eq!(signer_info.index_of(Some(keypair0_pubkey)), Some(0));

        // Signers with the same pubkey are not distinct
        let keypair0 = keypair_from_seed(&[2u8; 32]).unwrap();
        let keypair0_pubkey = keypair0.pubkey();
        let keypair1 = keypair_from_seed(&[3u8; 32]).unwrap();
        let keypair1_pubkey = keypair1.pubkey();
        let message = vec![0, 1, 2, 3];
        let presigner0 = Presigner::new(&keypair0.pubkey(), &keypair0.sign_message(&message));
        let presigner0_pubkey = presigner0.pubkey();
        let presigner1 = Presigner::new(&keypair1.pubkey(), &keypair1.sign_message(&message));
        let presigner1_pubkey = presigner1.pubkey();
        let signers = vec![
            Some(keypair0.into()),
            Some(presigner0.into()),
            Some(presigner1.into()),
            Some(keypair1.into()),
        ];
        let signer_info = default_signer
            .generate_unique_signers(signers, &matches, &mut None)
            .unwrap();
        assert_eq!(signer_info.signers.len(), 2);
        assert_eq!(signer_info.index_of(Some(keypair0_pubkey)), Some(0));
        assert_eq!(signer_info.index_of(Some(keypair1_pubkey)), Some(1));
        assert_eq!(signer_info.index_of(Some(presigner0_pubkey)), Some(0));
        assert_eq!(signer_info.index_of(Some(presigner1_pubkey)), Some(1));
    }

    #[test]
    #[allow(clippy::cognitive_complexity)]
    fn test_cli_parse_command() {
        let test_commands = app("test", "desc", "version");

        let pubkey = solana_sdk::pubkey::new_rand();
        let pubkey_string = format!("{}", pubkey);

        let default_keypair = Keypair::new();
        let keypair_file = make_tmp_path("keypair_file");
        write_keypair_file(&default_keypair, &keypair_file).unwrap();
        let keypair = read_keypair_file(&keypair_file).unwrap();
        let default_signer = DefaultSigner::new("", &keypair_file);
        // Test Airdrop Subcommand
        let test_airdrop =
            test_commands
                .clone()
                .get_matches_from(vec!["test", "airdrop", "50", &pubkey_string]);
        assert_eq!(
            parse_command(&test_airdrop, &default_signer, &mut None).unwrap(),
            CliCommandInfo {
                command: CliCommand::Airdrop {
                    pubkey: Some(pubkey),
                    lamports: 50_000_000_000,
                },
                signers: vec![],
            }
        );

        // Test Balance Subcommand, incl pubkey and keypair-file inputs
        let test_balance = test_commands.clone().get_matches_from(vec![
            "test",
            "balance",
            &keypair.pubkey().to_string(),
        ]);
        assert_eq!(
            parse_command(&test_balance, &default_signer, &mut None).unwrap(),
            CliCommandInfo {
                command: CliCommand::Balance {
                    pubkey: Some(keypair.pubkey()),
                    use_lamports_unit: false,
                },
                signers: vec![],
            }
        );
        let test_balance = test_commands.clone().get_matches_from(vec![
            "test",
            "balance",
            &keypair_file,
            "--lamports",
        ]);
        assert_eq!(
            parse_command(&test_balance, &default_signer, &mut None).unwrap(),
            CliCommandInfo {
                command: CliCommand::Balance {
                    pubkey: Some(keypair.pubkey()),
                    use_lamports_unit: true,
                },
                signers: vec![],
            }
        );
        let test_balance =
            test_commands
                .clone()
                .get_matches_from(vec!["test", "balance", "--lamports"]);
        assert_eq!(
            parse_command(&test_balance, &default_signer, &mut None).unwrap(),
            CliCommandInfo {
                command: CliCommand::Balance {
                    pubkey: None,
                    use_lamports_unit: true,
                },
                signers: vec![read_keypair_file(&keypair_file).unwrap().into()],
            }
        );

        // Test Confirm Subcommand
        let signature = Signature::new(&[1; 64]);
        let signature_string = format!("{:?}", signature);
        let test_confirm =
            test_commands
                .clone()
                .get_matches_from(vec!["test", "confirm", &signature_string]);
        assert_eq!(
            parse_command(&test_confirm, &default_signer, &mut None).unwrap(),
            CliCommandInfo {
                command: CliCommand::Confirm(signature),
                signers: vec![],
            }
        );
        let test_bad_signature = test_commands
            .clone()
            .get_matches_from(vec!["test", "confirm", "deadbeef"]);
        assert!(parse_command(&test_bad_signature, &default_signer, &mut None).is_err());

        // Test CreateAddressWithSeed
        let from_pubkey = Some(solana_sdk::pubkey::new_rand());
        let from_str = from_pubkey.unwrap().to_string();
        for (name, program_id) in &[
            ("STAKE", solana_stake_program::id()),
            ("VOTE", solana_vote_program::id()),
            ("NONCE", system_program::id()),
        ] {
            let test_create_address_with_seed = test_commands.clone().get_matches_from(vec![
                "test",
                "create-address-with-seed",
                "seed",
                name,
                "--from",
                &from_str,
            ]);
            assert_eq!(
                parse_command(&test_create_address_with_seed, &default_signer, &mut None).unwrap(),
                CliCommandInfo {
                    command: CliCommand::CreateAddressWithSeed {
                        from_pubkey,
                        seed: "seed".to_string(),
                        program_id: *program_id
                    },
                    signers: vec![],
                }
            );
        }
        let test_create_address_with_seed = test_commands.clone().get_matches_from(vec![
            "test",
            "create-address-with-seed",
            "seed",
            "STAKE",
        ]);
        assert_eq!(
            parse_command(&test_create_address_with_seed, &default_signer, &mut None).unwrap(),
            CliCommandInfo {
                command: CliCommand::CreateAddressWithSeed {
                    from_pubkey: None,
                    seed: "seed".to_string(),
                    program_id: solana_stake_program::id(),
                },
                signers: vec![read_keypair_file(&keypair_file).unwrap().into()],
            }
        );

        // Test Deploy Subcommand
<<<<<<< HEAD
        let test_deploy =
=======
        let test_command =
>>>>>>> 7759210f
            test_commands
                .clone()
                .get_matches_from(vec!["test", "deploy", "/Users/test/program.o"]);
        assert_eq!(
            parse_command(&test_command, &default_signer, &mut None).unwrap(),
            CliCommandInfo {
                command: CliCommand::Deploy {
                    program_location: "/Users/test/program.o".to_string(),
                    address: None,
                    use_deprecated_loader: false,
                    allow_excessive_balance: false,
                },
                signers: vec![read_keypair_file(&keypair_file).unwrap().into()],
            }
        );

        let custom_address = Keypair::new();
        let custom_address_file = make_tmp_path("custom_address_file");
        write_keypair_file(&custom_address, &custom_address_file).unwrap();
        let test_command = test_commands.clone().get_matches_from(vec![
            "test",
            "deploy",
            "/Users/test/program.o",
            &custom_address_file,
        ]);
        assert_eq!(
<<<<<<< HEAD
            parse_command(&test_deploy, &default_signer, &mut None).unwrap(),
=======
            parse_command(&test_command, &default_signer, &mut None).unwrap(),
>>>>>>> 7759210f
            CliCommandInfo {
                command: CliCommand::Deploy {
                    program_location: "/Users/test/program.o".to_string(),
                    address: Some(1),
                    use_deprecated_loader: false,
                    allow_excessive_balance: false,
                },
                signers: vec![
                    read_keypair_file(&keypair_file).unwrap().into(),
                    read_keypair_file(&custom_address_file).unwrap().into(),
                ],
            }
        );

        // Test ResolveSigner Subcommand, SignerSource::Filepath
        let test_resolve_signer =
            test_commands
                .clone()
                .get_matches_from(vec!["test", "resolve-signer", &keypair_file]);
        assert_eq!(
            parse_command(&test_resolve_signer, &default_signer, &mut None).unwrap(),
            CliCommandInfo {
                command: CliCommand::ResolveSigner(Some(keypair_file.clone())),
                signers: vec![],
            }
        );
        // Test ResolveSigner Subcommand, SignerSource::Pubkey (Presigner)
        let test_resolve_signer =
            test_commands
                .clone()
                .get_matches_from(vec!["test", "resolve-signer", &pubkey_string]);
        assert_eq!(
            parse_command(&test_resolve_signer, &default_signer, &mut None).unwrap(),
            CliCommandInfo {
                command: CliCommand::ResolveSigner(Some(pubkey.to_string())),
                signers: vec![],
            }
        );
    }

    #[test]
    #[allow(clippy::cognitive_complexity)]
    fn test_cli_process_command() {
        // Success cases
        let mut config = CliConfig {
            rpc_client: Some(Arc::new(RpcClient::new_mock("succeeds".to_string()))),
            json_rpc_url: "http://127.0.0.1:8899".to_string(),
            ..CliConfig::default()
        };

        let keypair = Keypair::new();
        let pubkey = keypair.pubkey().to_string();
        config.signers = vec![&keypair];
        config.command = CliCommand::Address;
        assert_eq!(process_command(&config).unwrap(), pubkey);

        config.command = CliCommand::Balance {
            pubkey: None,
            use_lamports_unit: true,
        };
        assert_eq!(process_command(&config).unwrap(), "400 lamports");

        config.command = CliCommand::Balance {
            pubkey: None,
            use_lamports_unit: false,
        };
        assert_eq!(process_command(&config).unwrap(), "0.0000004 VLX");

        let good_signature = Signature::new(&bs58::decode(SIGNATURE).into_vec().unwrap());
        config.command = CliCommand::Confirm(good_signature);
        assert_eq!(
            process_command(&config).unwrap(),
            format!("{:?}", TransactionConfirmationStatus::Finalized)
        );

        let bob_keypair = Keypair::new();
        let bob_pubkey = bob_keypair.pubkey();
        let identity_keypair = Keypair::new();
        config.command = CliCommand::CreateVoteAccount {
            vote_account: 1,
            seed: None,
            identity_account: 2,
            authorized_voter: Some(bob_pubkey),
            authorized_withdrawer: Some(bob_pubkey),
            commission: 0,
            memo: None,
        };
        config.signers = vec![&keypair, &bob_keypair, &identity_keypair];
        let result = process_command(&config);
        assert!(result.is_ok());

        let new_authorized_pubkey = solana_sdk::pubkey::new_rand();
        config.signers = vec![&bob_keypair];
        config.command = CliCommand::VoteAuthorize {
            vote_account_pubkey: bob_pubkey,
            new_authorized_pubkey,
            vote_authorize: VoteAuthorize::Voter,
            memo: None,
        };
        let result = process_command(&config);
        assert!(result.is_ok());

        let new_identity_keypair = Keypair::new();
        config.signers = vec![&keypair, &bob_keypair, &new_identity_keypair];
        config.command = CliCommand::VoteUpdateValidator {
            vote_account_pubkey: bob_pubkey,
            new_identity_account: 2,
            withdraw_authority: 1,
            memo: None,
        };
        let result = process_command(&config);
        assert!(result.is_ok());

        let bob_keypair = Keypair::new();
        let bob_pubkey = bob_keypair.pubkey();
        let custodian = solana_sdk::pubkey::new_rand();
        config.command = CliCommand::CreateStakeAccount {
            stake_account: 1,
            seed: None,
            staker: None,
            withdrawer: None,
            lockup: Lockup {
                epoch: 0,
                unix_timestamp: 0,
                custodian,
            },
            amount: SpendAmount::Some(MIN_DELEGATE_STAKE_AMOUNT + 400),
            sign_only: false,
            dump_transaction_message: false,
            blockhash_query: BlockhashQuery::All(blockhash_query::Source::Cluster),
            nonce_account: None,
            nonce_authority: 0,
            memo: None,
            fee_payer: 0,
            from: 0,
        };
        config.signers = vec![&keypair, &bob_keypair];
        process_command(&config).unwrap();

        let stake_account_pubkey = solana_sdk::pubkey::new_rand();
        let to_pubkey = solana_sdk::pubkey::new_rand();
        config.command = CliCommand::WithdrawStake {
            stake_account_pubkey,
            destination_account_pubkey: to_pubkey,
            amount: SpendAmount::All,
            withdraw_authority: 0,
            custodian: None,
            sign_only: false,
            dump_transaction_message: false,
            blockhash_query: BlockhashQuery::All(blockhash_query::Source::Cluster),
            nonce_account: None,
            nonce_authority: 0,
            memo: None,
            seed: None,
            fee_payer: 0,
        };
        config.signers = vec![&keypair];
        process_command(&config).unwrap();

        let stake_account_pubkey = solana_sdk::pubkey::new_rand();
        config.command = CliCommand::DeactivateStake {
            stake_account_pubkey,
            stake_authority: 0,
            sign_only: false,
            dump_transaction_message: false,
            blockhash_query: BlockhashQuery::default(),
            nonce_account: None,
            nonce_authority: 0,
            memo: None,
            seed: None,
            fee_payer: 0,
        };
        process_command(&config).unwrap();

        let stake_account_pubkey = solana_sdk::pubkey::new_rand();
        let split_stake_account = Keypair::new();
        config.command = CliCommand::SplitStake {
            stake_account_pubkey,
            stake_authority: 0,
            sign_only: false,
            dump_transaction_message: false,
            blockhash_query: BlockhashQuery::default(),
            nonce_account: None,
            nonce_authority: 0,
            memo: None,
            split_stake_account: 1,
            seed: None,
            lamports: MIN_DELEGATE_STAKE_AMOUNT + 400,
            fee_payer: 0,
        };
        config.signers = vec![&keypair, &split_stake_account];
        process_command(&config).unwrap();

        let stake_account_pubkey = solana_sdk::pubkey::new_rand();
        let source_stake_account_pubkey = solana_sdk::pubkey::new_rand();
        let merge_stake_account = Keypair::new();
        config.command = CliCommand::MergeStake {
            stake_account_pubkey,
            source_stake_account_pubkey,
            stake_authority: 1,
            sign_only: false,
            dump_transaction_message: false,
            blockhash_query: BlockhashQuery::default(),
            nonce_account: None,
            nonce_authority: 0,
            memo: None,
            fee_payer: 0,
        };
        config.signers = vec![&keypair, &merge_stake_account];
<<<<<<< HEAD
        process_command(&config).unwrap();
=======
        let result = process_command(&config);
        assert!(result.is_ok());
>>>>>>> 7759210f

        config.command = CliCommand::GetSlot;
        assert_eq!(process_command(&config).unwrap(), "0");

        config.command = CliCommand::GetTransactionCount;
        assert_eq!(process_command(&config).unwrap(), "1234");

        // CreateAddressWithSeed
        let from_pubkey = solana_sdk::pubkey::new_rand();
        config.signers = vec![];
        config.command = CliCommand::CreateAddressWithSeed {
            from_pubkey: Some(from_pubkey),
            seed: "seed".to_string(),
            program_id: solana_stake_program::id(),
        };
        let address = process_command(&config);
        let expected_address =
            Pubkey::create_with_seed(&from_pubkey, "seed", &solana_stake_program::id()).unwrap();
        assert_eq!(address.unwrap(), expected_address.to_string());

        // Need airdrop cases
        let to = solana_sdk::pubkey::new_rand();
        config.signers = vec![&keypair];
        config.command = CliCommand::Airdrop {
            pubkey: Some(to),
            lamports: 50,
        };
        assert!(process_command(&config).is_ok());

        // sig_not_found case
        config.rpc_client = Some(Arc::new(RpcClient::new_mock("sig_not_found".to_string())));
        let missing_signature = Signature::new(&bs58::decode("5VERv8NMvzbJMEkV8xnrLkEaWRtSz9CosKDYjCJjBRnbJLgp8uirBgmQpjKhoR4tjF3ZpRzrFmBV6UjKdiSZkQUW").into_vec().unwrap());
        config.command = CliCommand::Confirm(missing_signature);
        assert_eq!(process_command(&config).unwrap(), "Not found");

        // Tx error case
        config.rpc_client = Some(Arc::new(RpcClient::new_mock("account_in_use".to_string())));
        let any_signature = Signature::new(&bs58::decode(SIGNATURE).into_vec().unwrap());
        config.command = CliCommand::Confirm(any_signature);
        assert_eq!(
            process_command(&config).unwrap(),
            format!("Transaction failed: {}", TransactionError::AccountInUse)
        );

        // Failure cases
        config.rpc_client = Some(Arc::new(RpcClient::new_mock("fails".to_string())));

        config.command = CliCommand::Airdrop {
            pubkey: None,
            lamports: 50,
        };
        assert!(process_command(&config).is_err());

        config.command = CliCommand::Balance {
            pubkey: None,
            use_lamports_unit: false,
        };
        assert!(process_command(&config).is_err());

        let bob_keypair = Keypair::new();
        let identity_keypair = Keypair::new();
        config.command = CliCommand::CreateVoteAccount {
            vote_account: 1,
            seed: None,
            identity_account: 2,
            authorized_voter: Some(bob_pubkey),
            authorized_withdrawer: Some(bob_pubkey),
            commission: 0,
            memo: None,
        };
        config.signers = vec![&keypair, &bob_keypair, &identity_keypair];
        assert!(process_command(&config).is_err());

        config.command = CliCommand::VoteAuthorize {
            vote_account_pubkey: bob_pubkey,
            new_authorized_pubkey: bob_pubkey,
            vote_authorize: VoteAuthorize::Voter,
            memo: None,
        };
        assert!(process_command(&config).is_err());

        config.command = CliCommand::VoteUpdateValidator {
            vote_account_pubkey: bob_pubkey,
            new_identity_account: 1,
            withdraw_authority: 1,
            memo: None,
        };
        assert!(process_command(&config).is_err());

        config.command = CliCommand::GetSlot;
        assert!(process_command(&config).is_err());

        config.command = CliCommand::GetTransactionCount;
        assert!(process_command(&config).is_err());
    }

    #[test]
    fn test_cli_deploy() {
        solana_logger::setup();
        let mut pathbuf = PathBuf::from(env!("CARGO_MANIFEST_DIR"));
        pathbuf.push("tests");
        pathbuf.push("fixtures");
        pathbuf.push("noop");
        pathbuf.set_extension("so");

        // Success case
        let mut config = CliConfig::default();
        let account_info_response = json!(Response {
            context: RpcResponseContext { slot: 1 },
            value: Value::Null,
        });
        let mut mocks = HashMap::new();
        mocks.insert(RpcRequest::GetAccountInfo, account_info_response);
        let rpc_client = RpcClient::new_mock_with_mocks("".to_string(), mocks);

<<<<<<< HEAD
        config.rpc_client = Some(rpc_client);
=======
        config.rpc_client = Some(Arc::new(rpc_client));
>>>>>>> 7759210f
        let default_keypair = Keypair::new();
        config.signers = vec![&default_keypair];

        config.command = CliCommand::Deploy {
            program_location: pathbuf.to_str().unwrap().to_string(),
            address: None,
            use_deprecated_loader: false,
            allow_excessive_balance: false,
        };
        config.output_format = OutputFormat::JsonCompact;
        let result = process_command(&config);
        let json: Value = serde_json::from_str(&result.unwrap()).unwrap();
        let program_id = json
            .as_object()
            .unwrap()
            .get("programId")
            .unwrap()
            .as_str()
            .unwrap();

        assert!(program_id.parse::<Pubkey>().is_ok());

        // Failure case
        config.command = CliCommand::Deploy {
            program_location: "bad/file/location.so".to_string(),
            address: None,
            use_deprecated_loader: false,
            allow_excessive_balance: false,
        };
        assert!(process_command(&config).is_err());
    }

    #[test]
    fn test_parse_transfer_subcommand() {
        let test_commands = app("test", "desc", "version");

        let default_keypair = Keypair::new();
        let default_keypair_file = make_tmp_path("keypair_file");
        write_keypair_file(&default_keypair, &default_keypair_file).unwrap();
        let default_signer = DefaultSigner::new("", &default_keypair_file);

        //Test Transfer Subcommand, SOL
        let from_keypair = keypair_from_seed(&[0u8; 32]).unwrap();
        let from_pubkey = from_keypair.pubkey();
        let from_string = from_pubkey.to_string();
        let to_keypair = keypair_from_seed(&[1u8; 32]).unwrap();
        let to_pubkey = to_keypair.pubkey();
        let to_string = to_pubkey.to_string();
        let test_transfer = test_commands
            .clone()
            .get_matches_from(vec!["test", "transfer", &to_string, "42"]);
        assert_eq!(
            parse_command(&test_transfer, &default_signer, &mut None).unwrap(),
            CliCommandInfo {
                command: CliCommand::Transfer {
                    amount: SpendAmount::Some(42_000_000_000),
                    to: to_pubkey,
                    from: 0,
                    sign_only: false,
                    dump_transaction_message: false,
<<<<<<< HEAD
=======
                    allow_unfunded_recipient: false,
>>>>>>> 7759210f
                    no_wait: false,
                    blockhash_query: BlockhashQuery::All(blockhash_query::Source::Cluster),
                    nonce_account: None,
                    nonce_authority: 0,
                    memo: None,
                    fee_payer: 0,
                    derived_address_seed: None,
                    derived_address_program_id: None,
                },
                signers: vec![read_keypair_file(&default_keypair_file).unwrap().into()],
            }
        );

        // Test Transfer ALL
        let test_transfer = test_commands
            .clone()
            .get_matches_from(vec!["test", "transfer", &to_string, "ALL"]);
        assert_eq!(
            parse_command(&test_transfer, &default_signer, &mut None).unwrap(),
            CliCommandInfo {
                command: CliCommand::Transfer {
                    amount: SpendAmount::All,
                    to: to_pubkey,
                    from: 0,
                    sign_only: false,
                    dump_transaction_message: false,
<<<<<<< HEAD
=======
                    allow_unfunded_recipient: false,
>>>>>>> 7759210f
                    no_wait: false,
                    blockhash_query: BlockhashQuery::All(blockhash_query::Source::Cluster),
                    nonce_account: None,
                    nonce_authority: 0,
                    memo: None,
                    fee_payer: 0,
                    derived_address_seed: None,
                    derived_address_program_id: None,
                },
                signers: vec![read_keypair_file(&default_keypair_file).unwrap().into()],
            }
        );

        // Test Transfer no-wait and --allow-unfunded-recipient
        let test_transfer = test_commands.clone().get_matches_from(vec![
            "test",
            "transfer",
            "--no-wait",
            "--allow-unfunded-recipient",
            &to_string,
            "42",
        ]);
        assert_eq!(
            parse_command(&test_transfer, &default_signer, &mut None).unwrap(),
            CliCommandInfo {
                command: CliCommand::Transfer {
                    amount: SpendAmount::Some(42_000_000_000),
                    to: to_pubkey,
                    from: 0,
                    sign_only: false,
                    dump_transaction_message: false,
<<<<<<< HEAD
=======
                    allow_unfunded_recipient: true,
>>>>>>> 7759210f
                    no_wait: true,
                    blockhash_query: BlockhashQuery::All(blockhash_query::Source::Cluster),
                    nonce_account: None,
                    nonce_authority: 0,
                    memo: None,
                    fee_payer: 0,
                    derived_address_seed: None,
                    derived_address_program_id: None,
                },
                signers: vec![read_keypair_file(&default_keypair_file).unwrap().into()],
            }
        );

        //Test Transfer Subcommand, offline sign
        let blockhash = Hash::new(&[1u8; 32]);
        let blockhash_string = blockhash.to_string();
        let test_transfer = test_commands.clone().get_matches_from(vec![
            "test",
            "transfer",
            &to_string,
            "42",
            "--blockhash",
            &blockhash_string,
            "--sign-only",
        ]);
        assert_eq!(
            parse_command(&test_transfer, &default_signer, &mut None).unwrap(),
            CliCommandInfo {
                command: CliCommand::Transfer {
                    amount: SpendAmount::Some(42_000_000_000),
                    to: to_pubkey,
                    from: 0,
                    sign_only: true,
                    dump_transaction_message: false,
<<<<<<< HEAD
=======
                    allow_unfunded_recipient: false,
>>>>>>> 7759210f
                    no_wait: false,
                    blockhash_query: BlockhashQuery::None(blockhash),
                    nonce_account: None,
                    nonce_authority: 0,
                    memo: None,
                    fee_payer: 0,
                    derived_address_seed: None,
                    derived_address_program_id: None,
                },
                signers: vec![read_keypair_file(&default_keypair_file).unwrap().into()],
            }
        );

        //Test Transfer Subcommand, submit offline `from`
        let from_sig = from_keypair.sign_message(&[0u8]);
        let from_signer = format!("{}={}", from_pubkey, from_sig);
        let test_transfer = test_commands.clone().get_matches_from(vec![
            "test",
            "transfer",
            &to_string,
            "42",
            "--from",
            &from_string,
            "--fee-payer",
            &from_string,
            "--signer",
            &from_signer,
            "--blockhash",
            &blockhash_string,
        ]);
        assert_eq!(
            parse_command(&test_transfer, &default_signer, &mut None).unwrap(),
            CliCommandInfo {
                command: CliCommand::Transfer {
                    amount: SpendAmount::Some(42_000_000_000),
                    to: to_pubkey,
                    from: 0,
                    sign_only: false,
                    dump_transaction_message: false,
<<<<<<< HEAD
=======
                    allow_unfunded_recipient: false,
>>>>>>> 7759210f
                    no_wait: false,
                    blockhash_query: BlockhashQuery::FeeCalculator(
                        blockhash_query::Source::Cluster,
                        blockhash
                    ),
                    nonce_account: None,
                    nonce_authority: 0,
                    memo: None,
                    fee_payer: 0,
                    derived_address_seed: None,
                    derived_address_program_id: None,
                },
                signers: vec![Presigner::new(&from_pubkey, &from_sig).into()],
            }
        );

        //Test Transfer Subcommand, with nonce
        let nonce_address = Pubkey::new(&[1u8; 32]);
        let nonce_address_string = nonce_address.to_string();
        let nonce_authority = keypair_from_seed(&[2u8; 32]).unwrap();
        let nonce_authority_file = make_tmp_path("nonce_authority_file");
        write_keypair_file(&nonce_authority, &nonce_authority_file).unwrap();
        let test_transfer = test_commands.clone().get_matches_from(vec![
            "test",
            "transfer",
            &to_string,
            "42",
            "--blockhash",
            &blockhash_string,
            "--nonce",
            &nonce_address_string,
            "--nonce-authority",
            &nonce_authority_file,
        ]);
        assert_eq!(
            parse_command(&test_transfer, &default_signer, &mut None).unwrap(),
            CliCommandInfo {
                command: CliCommand::Transfer {
                    amount: SpendAmount::Some(42_000_000_000),
                    to: to_pubkey,
                    from: 0,
                    sign_only: false,
                    dump_transaction_message: false,
<<<<<<< HEAD
=======
                    allow_unfunded_recipient: false,
>>>>>>> 7759210f
                    no_wait: false,
                    blockhash_query: BlockhashQuery::FeeCalculator(
                        blockhash_query::Source::NonceAccount(nonce_address),
                        blockhash
                    ),
                    nonce_account: Some(nonce_address),
                    nonce_authority: 1,
                    memo: None,
                    fee_payer: 0,
                    derived_address_seed: None,
                    derived_address_program_id: None,
                },
                signers: vec![
                    read_keypair_file(&default_keypair_file).unwrap().into(),
                    read_keypair_file(&nonce_authority_file).unwrap().into()
                ],
            }
        );

        //Test Transfer Subcommand, with seed
        let derived_address_seed = "seed".to_string();
        let derived_address_program_id = "STAKE";
        let test_transfer = test_commands.clone().get_matches_from(vec![
            "test",
            "transfer",
            &to_string,
            "42",
            "--derived-address-seed",
            &derived_address_seed,
            "--derived-address-program-id",
            derived_address_program_id,
        ]);
        assert_eq!(
            parse_command(&test_transfer, &default_signer, &mut None).unwrap(),
            CliCommandInfo {
                command: CliCommand::Transfer {
                    amount: SpendAmount::Some(42_000_000_000),
                    to: to_pubkey,
                    from: 0,
                    sign_only: false,
                    dump_transaction_message: false,
<<<<<<< HEAD
=======
                    allow_unfunded_recipient: false,
>>>>>>> 7759210f
                    no_wait: false,
                    blockhash_query: BlockhashQuery::All(blockhash_query::Source::Cluster),
                    nonce_account: None,
                    nonce_authority: 0,
<<<<<<< HEAD
=======
                    memo: None,
>>>>>>> 7759210f
                    fee_payer: 0,
                    derived_address_seed: Some(derived_address_seed),
                    derived_address_program_id: Some(solana_stake_program::id()),
                },
                signers: vec![read_keypair_file(&default_keypair_file).unwrap().into(),],
            }
        );
    }
}<|MERGE_RESOLUTION|>--- conflicted
+++ resolved
@@ -1,11 +1,6 @@
 use crate::{
-<<<<<<< HEAD
-    cluster_query::*, feature::*, inflation::*, nonce::*, program::*, spend_utils::*, stake::*,
-    validator_info::*, vote::*,
-=======
     cluster_query::*, feature::*, inflation::*, memo::*, nonce::*, program::*, spend_utils::*,
     stake::*, validator_info::*, vote::*,
->>>>>>> 7759210f
 };
 use clap::{value_t_or_exit, App, AppSettings, Arg, ArgMatches, SubCommand};
 use log::*;
@@ -25,12 +20,8 @@
 use solana_cli_output::{
     display::{build_balance_message, println_name_value},
     return_signers_with_config, CliAccount, CliSignature, CliSignatureVerificationStatus,
-<<<<<<< HEAD
-    CliTransaction, CliTransactionConfirmation, OutputFormat, ReturnSignersConfig,
-=======
     CliTransaction, CliTransactionConfirmation, CliValidatorsSortOrder, OutputFormat,
     ReturnSignersConfig,
->>>>>>> 7759210f
 };
 use solana_client::{
     blockhash_query::BlockhashQuery,
@@ -383,10 +374,7 @@
         from: SignerIndex,
         sign_only: bool,
         dump_transaction_message: bool,
-<<<<<<< HEAD
-=======
         allow_unfunded_recipient: bool,
->>>>>>> 7759210f
         no_wait: bool,
         blockhash_query: BlockhashQuery,
         nonce_account: Option<Pubkey>,
@@ -412,19 +400,11 @@
     ClientError(#[from] ClientError),
     #[error("Command not recognized: {0}")]
     CommandNotRecognized(String),
-<<<<<<< HEAD
     #[error("Account {1} has insufficient funds for fee ({0} VLX)")]
     InsufficientFundsForFee(f64, Pubkey),
     #[error("Account {1} has insufficient funds for spend ({0} VLX)")]
     InsufficientFundsForSpend(f64, Pubkey),
     #[error("Account {2} has insufficient funds for spend ({0} VLX) + fee ({1} VLX)")]
-=======
-    #[error("Account {1} has insufficient funds for fee ({0} SOL)")]
-    InsufficientFundsForFee(f64, Pubkey),
-    #[error("Account {1} has insufficient funds for spend ({0} SOL)")]
-    InsufficientFundsForSpend(f64, Pubkey),
-    #[error("Account {2} has insufficient funds for spend ({0} SOL) + fee ({1} SOL)")]
->>>>>>> 7759210f
     InsufficientFundsForSpendAndFee(f64, f64, Pubkey),
     #[error(transparent)]
     InvalidNonce(nonce_utils::Error),
@@ -907,10 +887,7 @@
                     to,
                     sign_only,
                     dump_transaction_message,
-<<<<<<< HEAD
-=======
                     allow_unfunded_recipient,
->>>>>>> 7759210f
                     no_wait,
                     blockhash_query,
                     nonce_account,
@@ -1018,7 +995,6 @@
     );
 
     let pre_balance = rpc_client.get_balance(&pubkey)?;
-<<<<<<< HEAD
 
     let result = request_and_confirm_airdrop(rpc_client, config, &pubkey, lamports);
     if let Ok(signature) = result {
@@ -1027,16 +1003,6 @@
 
         let current_balance = rpc_client.get_balance(&pubkey)?;
 
-=======
-
-    let result = request_and_confirm_airdrop(rpc_client, config, &pubkey, lamports);
-    if let Ok(signature) = result {
-        let signature_cli_message = log_instruction_custom_error::<SystemError>(result, &config)?;
-        println!("{}", signature_cli_message);
-
-        let current_balance = rpc_client.get_balance(&pubkey)?;
-
->>>>>>> 7759210f
         if current_balance < pre_balance.saturating_add(lamports) {
             println!("Balance unchanged");
             println!("Run `solana confirm -v {:?}` for more info", signature);
@@ -1194,42 +1160,18 @@
     from: SignerIndex,
     sign_only: bool,
     dump_transaction_message: bool,
-<<<<<<< HEAD
-=======
     allow_unfunded_recipient: bool,
->>>>>>> 7759210f
     no_wait: bool,
     blockhash_query: &BlockhashQuery,
     nonce_account: Option<&Pubkey>,
     nonce_authority: SignerIndex,
-<<<<<<< HEAD
-=======
     memo: Option<&String>,
->>>>>>> 7759210f
     fee_payer: SignerIndex,
     derived_address_seed: Option<String>,
     derived_address_program_id: Option<&Pubkey>,
 ) -> ProcessResult {
     let from = config.signers[from];
     let mut from_pubkey = from.pubkey();
-<<<<<<< HEAD
-
-    let (recent_blockhash, fee_calculator) =
-        blockhash_query.get_blockhash_and_fee_calculator(rpc_client, config.commitment)?;
-
-    let nonce_authority = config.signers[nonce_authority];
-    let fee_payer = config.signers[fee_payer];
-
-    let derived_parts = derived_address_seed.zip(derived_address_program_id);
-    let with_seed = if let Some((seed, program_id)) = derived_parts {
-        let base_pubkey = from_pubkey;
-        from_pubkey = Pubkey::create_with_seed(&base_pubkey, &seed, program_id)?;
-        Some((base_pubkey, seed, program_id, from_pubkey))
-    } else {
-        None
-    };
-
-=======
 
     let (recent_blockhash, fee_calculator) =
         blockhash_query.get_blockhash_and_fee_calculator(rpc_client, config.commitment)?;
@@ -1261,7 +1203,6 @@
         None
     };
 
->>>>>>> 7759210f
     let build_message = |lamports| {
         let ixs = if let Some((base_pubkey, seed, program_id, from_pubkey)) = with_seed.as_ref() {
             vec![system_instruction::transfer_with_seed(
@@ -1272,14 +1213,9 @@
                 to,
                 lamports,
             )]
-<<<<<<< HEAD
-        } else {
-            vec![system_instruction::transfer(&from_pubkey, to, lamports)]
-=======
             .with_memo(memo)
         } else {
             vec![system_instruction::transfer(&from_pubkey, to, lamports)].with_memo(memo)
->>>>>>> 7759210f
         };
 
         if let Some(nonce_account) = &nonce_account {
@@ -1349,19 +1285,6 @@
         println_name_value("Commitment:", &config.commitment.commitment.to_string());
     }
 
-<<<<<<< HEAD
-    let mut _rpc_client;
-    let rpc_client = if config.rpc_client.is_none() {
-        _rpc_client = RpcClient::new_with_timeout_and_commitment(
-            config.json_rpc_url.to_string(),
-            config.rpc_timeout,
-            config.commitment,
-        );
-        &_rpc_client
-    } else {
-        // Primarily for testing
-        config.rpc_client.as_ref().unwrap()
-=======
     let rpc_client = if config.rpc_client.is_none() {
         Arc::new(RpcClient::new_with_timeout_and_commitment(
             config.json_rpc_url.to_string(),
@@ -1371,7 +1294,6 @@
     } else {
         // Primarily for testing
         config.rpc_client.as_ref().unwrap().clone()
->>>>>>> 7759210f
     };
 
     match &config.command {
@@ -1579,11 +1501,7 @@
             use_deprecated_loader,
             allow_excessive_balance,
         } => process_deploy(
-<<<<<<< HEAD
-            &rpc_client,
-=======
             rpc_client,
->>>>>>> 7759210f
             config,
             program_location,
             *address,
@@ -1591,11 +1509,7 @@
             *allow_excessive_balance,
         ),
         CliCommand::Program(program_subcommand) => {
-<<<<<<< HEAD
-            process_program_subcommand(&rpc_client, config, program_subcommand)
-=======
             process_program_subcommand(rpc_client, config, program_subcommand)
->>>>>>> 7759210f
         }
 
         // Stake Commands
@@ -1984,10 +1898,7 @@
             from,
             sign_only,
             dump_transaction_message,
-<<<<<<< HEAD
-=======
             allow_unfunded_recipient,
->>>>>>> 7759210f
             no_wait,
             ref blockhash_query,
             ref nonce_account,
@@ -2004,10 +1915,7 @@
             *from,
             *sign_only,
             *dump_transaction_message,
-<<<<<<< HEAD
-=======
             *allow_unfunded_recipient,
->>>>>>> 7759210f
             *no_wait,
             blockhash_query,
             nonce_account.as_ref(),
@@ -2134,11 +2042,7 @@
                     Arg::with_name("lamports")
                         .long("lamports")
                         .takes_value(false)
-<<<<<<< HEAD
                         .help("Display balance in lamports instead of VLX"),
-=======
-                        .help("Display balance in lamports instead of SOL"),
->>>>>>> 7759210f
                 ),
         )
         .subcommand(
@@ -2247,35 +2151,8 @@
                     Arg::with_name("allow_excessive_balance")
                         .long("allow-excessive-deploy-account-balance")
                         .takes_value(false)
-<<<<<<< HEAD
                         .help("Use the designated program id, even if the account already holds a large balance of VLX")
                 ),
-        )
-        .subcommand(
-            SubCommand::with_name("pay")
-                .about("Deprecated alias for the transfer command")
-                .arg(
-                    pubkey!(Arg::with_name("to")
-                        .index(1)
-                        .value_name("RECIPIENT_ADDRESS")
-                        .required(true),
-                        "The account address of recipient. "),
-                )
-                .arg(
-                    Arg::with_name("amount")
-                        .index(2)
-                        .value_name("AMOUNT")
-                        .takes_value(true)
-                        .validator(is_amount_or_all)
-                        .required(true)
-                        .help("The amount to send, in VLX; accepts keyword ALL"),
-                )
-                .offline_args()
-                .nonce_args(false)
-=======
-                        .help("Use the designated program id, even if the account already holds a large balance of SOL")
-                ),
->>>>>>> 7759210f
         )
         .subcommand(
             SubCommand::with_name("resolve-signer")
@@ -2343,11 +2220,7 @@
                     Arg::with_name("allow_unfunded_recipient")
                         .long("allow-unfunded-recipient")
                         .takes_value(false)
-<<<<<<< HEAD
-                        .hidden(true) // Forward compatibility with v1.6
-=======
                         .help("Complete the transfer even if the recipient address is not funded")
->>>>>>> 7759210f
                 )
                 .offline_args()
                 .nonce_args(false)
@@ -2399,10 +2272,6 @@
         signature::{keypair_from_seed, read_keypair_file, write_keypair_file, Keypair, Presigner},
         transaction::TransactionError,
     };
-<<<<<<< HEAD
-    use solana_stake_program::stake_state::MIN_DELEGATE_STAKE_AMOUNT;
-=======
->>>>>>> 7759210f
     use solana_transaction_status::TransactionConfirmationStatus;
     use std::path::PathBuf;
 
@@ -2636,11 +2505,7 @@
         );
 
         // Test Deploy Subcommand
-<<<<<<< HEAD
-        let test_deploy =
-=======
         let test_command =
->>>>>>> 7759210f
             test_commands
                 .clone()
                 .get_matches_from(vec!["test", "deploy", "/Users/test/program.o"]);
@@ -2667,11 +2532,7 @@
             &custom_address_file,
         ]);
         assert_eq!(
-<<<<<<< HEAD
-            parse_command(&test_deploy, &default_signer, &mut None).unwrap(),
-=======
             parse_command(&test_command, &default_signer, &mut None).unwrap(),
->>>>>>> 7759210f
             CliCommandInfo {
                 command: CliCommand::Deploy {
                     program_location: "/Users/test/program.o".to_string(),
@@ -2881,12 +2742,8 @@
             fee_payer: 0,
         };
         config.signers = vec![&keypair, &merge_stake_account];
-<<<<<<< HEAD
-        process_command(&config).unwrap();
-=======
         let result = process_command(&config);
         assert!(result.is_ok());
->>>>>>> 7759210f
 
         config.command = CliCommand::GetSlot;
         assert_eq!(process_command(&config).unwrap(), "0");
@@ -3002,11 +2859,7 @@
         mocks.insert(RpcRequest::GetAccountInfo, account_info_response);
         let rpc_client = RpcClient::new_mock_with_mocks("".to_string(), mocks);
 
-<<<<<<< HEAD
-        config.rpc_client = Some(rpc_client);
-=======
         config.rpc_client = Some(Arc::new(rpc_client));
->>>>>>> 7759210f
         let default_keypair = Keypair::new();
         config.signers = vec![&default_keypair];
 
@@ -3067,10 +2920,7 @@
                     from: 0,
                     sign_only: false,
                     dump_transaction_message: false,
-<<<<<<< HEAD
-=======
                     allow_unfunded_recipient: false,
->>>>>>> 7759210f
                     no_wait: false,
                     blockhash_query: BlockhashQuery::All(blockhash_query::Source::Cluster),
                     nonce_account: None,
@@ -3097,10 +2947,7 @@
                     from: 0,
                     sign_only: false,
                     dump_transaction_message: false,
-<<<<<<< HEAD
-=======
                     allow_unfunded_recipient: false,
->>>>>>> 7759210f
                     no_wait: false,
                     blockhash_query: BlockhashQuery::All(blockhash_query::Source::Cluster),
                     nonce_account: None,
@@ -3132,10 +2979,7 @@
                     from: 0,
                     sign_only: false,
                     dump_transaction_message: false,
-<<<<<<< HEAD
-=======
                     allow_unfunded_recipient: true,
->>>>>>> 7759210f
                     no_wait: true,
                     blockhash_query: BlockhashQuery::All(blockhash_query::Source::Cluster),
                     nonce_account: None,
@@ -3170,10 +3014,7 @@
                     from: 0,
                     sign_only: true,
                     dump_transaction_message: false,
-<<<<<<< HEAD
-=======
                     allow_unfunded_recipient: false,
->>>>>>> 7759210f
                     no_wait: false,
                     blockhash_query: BlockhashQuery::None(blockhash),
                     nonce_account: None,
@@ -3213,10 +3054,7 @@
                     from: 0,
                     sign_only: false,
                     dump_transaction_message: false,
-<<<<<<< HEAD
-=======
                     allow_unfunded_recipient: false,
->>>>>>> 7759210f
                     no_wait: false,
                     blockhash_query: BlockhashQuery::FeeCalculator(
                         blockhash_query::Source::Cluster,
@@ -3260,10 +3098,7 @@
                     from: 0,
                     sign_only: false,
                     dump_transaction_message: false,
-<<<<<<< HEAD
-=======
                     allow_unfunded_recipient: false,
->>>>>>> 7759210f
                     no_wait: false,
                     blockhash_query: BlockhashQuery::FeeCalculator(
                         blockhash_query::Source::NonceAccount(nonce_address),
@@ -3305,18 +3140,12 @@
                     from: 0,
                     sign_only: false,
                     dump_transaction_message: false,
-<<<<<<< HEAD
-=======
                     allow_unfunded_recipient: false,
->>>>>>> 7759210f
                     no_wait: false,
                     blockhash_query: BlockhashQuery::All(blockhash_query::Source::Cluster),
                     nonce_account: None,
                     nonce_authority: 0,
-<<<<<<< HEAD
-=======
                     memo: None,
->>>>>>> 7759210f
                     fee_payer: 0,
                     derived_address_seed: Some(derived_address_seed),
                     derived_address_program_id: Some(solana_stake_program::id()),
