[package]
name = "solana-banks-client"
<<<<<<< HEAD
version = "1.5.19"
=======
version = "1.6.14"
>>>>>>> 7759210f
description = "Solana banks client"
authors = ["Solana Maintainers <maintainers@solana.foundation>"]
repository = "https://github.com/solana-labs/solana"
license = "Apache-2.0"
homepage = "https://solana.com/"
documentation = "https://docs.rs/solana-banks-client"
edition = "2018"

[dependencies]
bincode = "1.3.1"
borsh = "0.8.1"
borsh-derive = "0.8.1"
futures = "0.3"
mio = "0.7.6"
<<<<<<< HEAD
solana-banks-interface = { path = "../banks-interface", version = "=1.5.19" }
solana-program = { path = "../sdk/program", version = "=1.5.19" }
solana-sdk = { path = "../sdk", version = "=1.5.19" }
tarpc = { version = "0.23.0", features = ["full"] }
tokio = { version = "0.3.5", features = ["full"] }
tokio-serde = { version = "0.6", features = ["bincode"] }

[dev-dependencies]
solana-runtime = { path = "../runtime", version = "=1.5.19" }
solana-banks-server = { path = "../banks-server", version = "=1.5.19" }
=======
solana-banks-interface = { path = "../banks-interface", version = "=1.6.14" }
solana-program = { path = "../sdk/program", version = "=1.6.14" }
solana-sdk = { path = "../sdk", version = "=1.6.14" }
tarpc = { version = "0.24.1", features = ["full"] }
tokio = { version = "1", features = ["full"] }
tokio-serde = { version = "0.8", features = ["bincode"] }

[dev-dependencies]
solana-runtime = { path = "../runtime", version = "=1.6.14" }
solana-banks-server = { path = "../banks-server", version = "=1.6.14" }
>>>>>>> 7759210f

[lib]
crate-type = ["lib"]
name = "solana_banks_client"

[package.metadata.docs.rs]
targets = ["x86_64-unknown-linux-gnu"]<|MERGE_RESOLUTION|>--- conflicted
+++ resolved
@@ -1,10 +1,6 @@
 [package]
 name = "solana-banks-client"
-<<<<<<< HEAD
-version = "1.5.19"
-=======
 version = "1.6.14"
->>>>>>> 7759210f
 description = "Solana banks client"
 authors = ["Solana Maintainers <maintainers@solana.foundation>"]
 repository = "https://github.com/solana-labs/solana"
@@ -19,18 +15,6 @@
 borsh-derive = "0.8.1"
 futures = "0.3"
 mio = "0.7.6"
-<<<<<<< HEAD
-solana-banks-interface = { path = "../banks-interface", version = "=1.5.19" }
-solana-program = { path = "../sdk/program", version = "=1.5.19" }
-solana-sdk = { path = "../sdk", version = "=1.5.19" }
-tarpc = { version = "0.23.0", features = ["full"] }
-tokio = { version = "0.3.5", features = ["full"] }
-tokio-serde = { version = "0.6", features = ["bincode"] }
-
-[dev-dependencies]
-solana-runtime = { path = "../runtime", version = "=1.5.19" }
-solana-banks-server = { path = "../banks-server", version = "=1.5.19" }
-=======
 solana-banks-interface = { path = "../banks-interface", version = "=1.6.14" }
 solana-program = { path = "../sdk/program", version = "=1.6.14" }
 solana-sdk = { path = "../sdk", version = "=1.6.14" }
@@ -41,7 +25,6 @@
 [dev-dependencies]
 solana-runtime = { path = "../runtime", version = "=1.6.14" }
 solana-banks-server = { path = "../banks-server", version = "=1.6.14" }
->>>>>>> 7759210f
 
 [lib]
 crate-type = ["lib"]
