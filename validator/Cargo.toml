[package]
authors = ["Solana Maintainers <maintainers@solana.foundation>"]
edition = "2018"
name = "velas-validator"
description = "Blockchain, Rebuilt for Scale"
version = "1.5.18"
repository = "https://github.com/solana-labs/solana"
license = "Apache-2.0"
homepage = "https://solana.com/"
<<<<<<< HEAD
default-run = "velas-validator"
=======
documentation = "https://docs.rs/solana-validator"
default-run = "solana-validator"
>>>>>>> 7e480df9

[dependencies]
base64 = "0.12.3"
bincode = "1.3.1"
clap = "2.33.1"
chrono = { version = "0.4.11", features = ["serde"] }
console = "0.11.3"
core_affinity = "0.5.10"
fd-lock = "1.1.1"
indicatif = "0.15.0"
log = "0.4.11"
num_cpus = "1.13.0"
rand = "0.7.0"
serde_json = "1.0.56"
<<<<<<< HEAD
solana-clap-utils = { path = "../clap-utils", version = "1.5.14" }
solana-cli-config = { path = "../cli-config", version = "1.5.14" }
solana-client = { path = "../client", version = "1.5.14" }
solana-core = { path = "../core", version = "1.5.14" }
solana-download-utils = { path = "../download-utils", version = "1.5.14" }
solana-faucet = { path = "../faucet", version = "1.5.14" }
solana-ledger = { path = "../ledger", version = "1.5.14" }
solana-logger = { path = "../logger", version = "1.5.14" }
solana-perf = { path = "../perf", version = "1.5.14" }
solana-metrics = { path = "../metrics", version = "1.5.14" }
solana-net-utils = { path = "../net-utils", version = "1.5.14" }
solana-runtime = { path = "../runtime", version = "1.5.14" }
solana-sdk = { path = "../sdk", version = "1.5.14" }
solana-version = { path = "../version" }
solana-vote-program = { path = "../programs/vote", version = "1.5.14" }
=======
solana-clap-utils = { path = "../clap-utils", version = "=1.5.18" }
solana-cli-config = { path = "../cli-config", version = "=1.5.18" }
solana-client = { path = "../client", version = "=1.5.18" }
solana-core = { path = "../core", version = "=1.5.18" }
solana-download-utils = { path = "../download-utils", version = "=1.5.18" }
solana-faucet = { path = "../faucet", version = "=1.5.18" }
solana-ledger = { path = "../ledger", version = "=1.5.18" }
solana-logger = { path = "../logger", version = "=1.5.18" }
solana-perf = { path = "../perf", version = "=1.5.18" }
solana-metrics = { path = "../metrics", version = "=1.5.18" }
solana-net-utils = { path = "../net-utils", version = "=1.5.18" }
solana-runtime = { path = "../runtime", version = "=1.5.18" }
solana-sdk = { path = "../sdk", version = "=1.5.18" }
solana-version = { path = "../version", version = "=1.5.18" }
solana-vote-program = { path = "../programs/vote", version = "=1.5.18" }
>>>>>>> 7e480df9
symlink = "0.1.0"

[target."cfg(unix)".dependencies]
libc = "0.2.81"
signal-hook = "0.1.15"

[package.metadata.docs.rs]
targets = ["x86_64-unknown-linux-gnu"]<|MERGE_RESOLUTION|>--- conflicted
+++ resolved
@@ -7,12 +7,7 @@
 repository = "https://github.com/solana-labs/solana"
 license = "Apache-2.0"
 homepage = "https://solana.com/"
-<<<<<<< HEAD
 default-run = "velas-validator"
-=======
-documentation = "https://docs.rs/solana-validator"
-default-run = "solana-validator"
->>>>>>> 7e480df9
 
 [dependencies]
 base64 = "0.12.3"
@@ -27,23 +22,6 @@
 num_cpus = "1.13.0"
 rand = "0.7.0"
 serde_json = "1.0.56"
-<<<<<<< HEAD
-solana-clap-utils = { path = "../clap-utils", version = "1.5.14" }
-solana-cli-config = { path = "../cli-config", version = "1.5.14" }
-solana-client = { path = "../client", version = "1.5.14" }
-solana-core = { path = "../core", version = "1.5.14" }
-solana-download-utils = { path = "../download-utils", version = "1.5.14" }
-solana-faucet = { path = "../faucet", version = "1.5.14" }
-solana-ledger = { path = "../ledger", version = "1.5.14" }
-solana-logger = { path = "../logger", version = "1.5.14" }
-solana-perf = { path = "../perf", version = "1.5.14" }
-solana-metrics = { path = "../metrics", version = "1.5.14" }
-solana-net-utils = { path = "../net-utils", version = "1.5.14" }
-solana-runtime = { path = "../runtime", version = "1.5.14" }
-solana-sdk = { path = "../sdk", version = "1.5.14" }
-solana-version = { path = "../version" }
-solana-vote-program = { path = "../programs/vote", version = "1.5.14" }
-=======
 solana-clap-utils = { path = "../clap-utils", version = "=1.5.18" }
 solana-cli-config = { path = "../cli-config", version = "=1.5.18" }
 solana-client = { path = "../client", version = "=1.5.18" }
@@ -57,9 +35,8 @@
 solana-net-utils = { path = "../net-utils", version = "=1.5.18" }
 solana-runtime = { path = "../runtime", version = "=1.5.18" }
 solana-sdk = { path = "../sdk", version = "=1.5.18" }
-solana-version = { path = "../version", version = "=1.5.18" }
+solana-version = { path = "../version" }
 solana-vote-program = { path = "../programs/vote", version = "=1.5.18" }
->>>>>>> 7e480df9
 symlink = "0.1.0"
 
 [target."cfg(unix)".dependencies]
