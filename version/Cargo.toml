--- conflicted
+++ resolved
@@ -1,10 +1,6 @@
 [package]
 name = "solana-version"
-<<<<<<< HEAD
-version = "0.3.6"
-=======
-version = "1.6.14"
->>>>>>> 7759210f
+version = "1.6.14" # TODO: velas binaries version
 description = "Solana Version"
 authors = ["Solana Maintainers <maintainers@solana.foundation>"]
 repository = "https://github.com/solana-labs/solana"
@@ -15,21 +11,12 @@
 
 [dependencies]
 log = "0.4.11"
-<<<<<<< HEAD
-serde = "1.0.118"
-serde_derive = "1.0.103"
-solana-frozen-abi = { path = "../frozen-abi", version = "=1.5.19" }
-solana-frozen-abi-macro = { path = "../frozen-abi/macro", version = "=1.5.19" }
-solana-logger = { path = "../logger", version = "=1.5.19" }
-solana-sdk = { path = "../sdk", version = "=1.5.19" }
-=======
 serde = "1.0.122"
 serde_derive = "1.0.103"
 solana-frozen-abi = { path = "../frozen-abi", version = "=1.6.14" }
 solana-frozen-abi-macro = { path = "../frozen-abi/macro", version = "=1.6.14" }
 solana-logger = { path = "../logger", version = "=1.6.14" }
 solana-sdk = { path = "../sdk", version = "=1.6.14" }
->>>>>>> 7759210f
 
 [lib]
 name = "solana_version"
