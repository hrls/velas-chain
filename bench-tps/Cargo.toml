[package]
authors = ["Solana Maintainers <maintainers@solana.foundation>"]
edition = "2018"
name = "solana-bench-tps"
<<<<<<< HEAD
version = "1.5.19"
=======
version = "1.6.14"
>>>>>>> 7759210f
repository = "https://github.com/solana-labs/solana"
license = "Apache-2.0"
homepage = "https://solana.com/"
publish = false

[dependencies]
bincode = "1.3.1"
clap = "2.33.1"
log = "0.4.11"
rayon = "1.5.0"
serde_json = "1.0.56"
serde_yaml = "0.8.13"
<<<<<<< HEAD
solana-clap-utils = { path = "../clap-utils", version = "=1.5.19" }
solana-core = { path = "../core", version = "=1.5.19" }
solana-genesis = { path = "../genesis", version = "=1.5.19" }
solana-client = { path = "../client", version = "=1.5.19" }
solana-faucet = { path = "../faucet", version = "=1.5.19" }
solana-logger = { path = "../logger", version = "=1.5.19" }
solana-metrics = { path = "../metrics", version = "=1.5.19" }
solana-measure = { path = "../measure", version = "=1.5.19" }
solana-net-utils = { path = "../net-utils", version = "=1.5.19" }
solana-runtime = { path = "../runtime", version = "=1.5.19" }
solana-sdk = { path = "../sdk", version = "=1.5.19" }
solana-version = { path = "../version" }

[dev-dependencies]
serial_test = "0.4.0"
serial_test_derive = "0.4.0"
solana-local-cluster = { path = "../local-cluster", version = "=1.5.19" }
=======
solana-clap-utils = { path = "../clap-utils", version = "=1.6.14" }
solana-core = { path = "../core", version = "=1.6.14" }
solana-genesis = { path = "../genesis", version = "=1.6.14" }
solana-client = { path = "../client", version = "=1.6.14" }
solana-faucet = { path = "../faucet", version = "=1.6.14" }
solana-logger = { path = "../logger", version = "=1.6.14" }
solana-metrics = { path = "../metrics", version = "=1.6.14" }
solana-measure = { path = "../measure", version = "=1.6.14" }
solana-net-utils = { path = "../net-utils", version = "=1.6.14" }
solana-runtime = { path = "../runtime", version = "=1.6.14" }
solana-sdk = { path = "../sdk", version = "=1.6.14" }
solana-version = { path = "../version", version = "=1.6.14" }

[dev-dependencies]
serial_test = "0.4.0"
solana-local-cluster = { path = "../local-cluster", version = "=1.6.14" }
>>>>>>> 7759210f

[package.metadata.docs.rs]
targets = ["x86_64-unknown-linux-gnu"]<|MERGE_RESOLUTION|>--- conflicted
+++ resolved
@@ -2,11 +2,7 @@
 authors = ["Solana Maintainers <maintainers@solana.foundation>"]
 edition = "2018"
 name = "solana-bench-tps"
-<<<<<<< HEAD
-version = "1.5.19"
-=======
 version = "1.6.14"
->>>>>>> 7759210f
 repository = "https://github.com/solana-labs/solana"
 license = "Apache-2.0"
 homepage = "https://solana.com/"
@@ -19,25 +15,6 @@
 rayon = "1.5.0"
 serde_json = "1.0.56"
 serde_yaml = "0.8.13"
-<<<<<<< HEAD
-solana-clap-utils = { path = "../clap-utils", version = "=1.5.19" }
-solana-core = { path = "../core", version = "=1.5.19" }
-solana-genesis = { path = "../genesis", version = "=1.5.19" }
-solana-client = { path = "../client", version = "=1.5.19" }
-solana-faucet = { path = "../faucet", version = "=1.5.19" }
-solana-logger = { path = "../logger", version = "=1.5.19" }
-solana-metrics = { path = "../metrics", version = "=1.5.19" }
-solana-measure = { path = "../measure", version = "=1.5.19" }
-solana-net-utils = { path = "../net-utils", version = "=1.5.19" }
-solana-runtime = { path = "../runtime", version = "=1.5.19" }
-solana-sdk = { path = "../sdk", version = "=1.5.19" }
-solana-version = { path = "../version" }
-
-[dev-dependencies]
-serial_test = "0.4.0"
-serial_test_derive = "0.4.0"
-solana-local-cluster = { path = "../local-cluster", version = "=1.5.19" }
-=======
 solana-clap-utils = { path = "../clap-utils", version = "=1.6.14" }
 solana-core = { path = "../core", version = "=1.6.14" }
 solana-genesis = { path = "../genesis", version = "=1.6.14" }
@@ -54,7 +31,6 @@
 [dev-dependencies]
 serial_test = "0.4.0"
 solana-local-cluster = { path = "../local-cluster", version = "=1.6.14" }
->>>>>>> 7759210f
 
 [package.metadata.docs.rs]
 targets = ["x86_64-unknown-linux-gnu"]