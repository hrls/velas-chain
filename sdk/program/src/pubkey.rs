--- conflicted
+++ resolved
@@ -1,12 +1,8 @@
-<<<<<<< HEAD
-use crate::{decode_error::DecodeError, hash::hashv};
-=======
 use crate::{
     bpf_loader, bpf_loader_deprecated, config, decode_error::DecodeError, feature, hash::hashv,
     secp256k1_program, stake, system_program, sysvar, vote,
 };
 
->>>>>>> 7759210f
 use borsh::{BorshDeserialize, BorshSchema, BorshSerialize};
 use num_derive::{FromPrimitive, ToPrimitive};
 use std::{
@@ -24,11 +20,8 @@
 pub const MAX_SEEDS: usize = 16;
 /// Maximum string length of a base58 encoded pubkey
 const MAX_BASE58_LEN: usize = 44;
-<<<<<<< HEAD
-=======
 
 const PDA_MARKER: &[u8; 21] = b"ProgramDerivedAddress";
->>>>>>> 7759210f
 
 #[derive(Error, Debug, Serialize, Clone, PartialEq, FromPrimitive, ToPrimitive)]
 pub enum PubkeyError {
