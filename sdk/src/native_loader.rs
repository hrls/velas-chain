--- conflicted
+++ resolved
@@ -1,10 +1,6 @@
-<<<<<<< HEAD
-use crate::account::{Account, InheritableAccountFields, DUMMY_INHERITABLE_ACCOUNT_FIELDS};
-=======
 use crate::account::{
     AccountSharedData, InheritableAccountFields, DUMMY_INHERITABLE_ACCOUNT_FIELDS,
 };
->>>>>>> 7759210f
 use crate::clock::INITIAL_RENT_EPOCH;
 
 crate::declare_id!("NativeLoader1111111111111111111111111111111");
@@ -14,24 +10,15 @@
     since = "1.5.17",
     note = "Please use `create_loadable_account_for_test` instead"
 )]
-<<<<<<< HEAD
-pub fn create_loadable_account(name: &str, lamports: u64) -> Account {
-=======
 pub fn create_loadable_account(name: &str, lamports: u64) -> AccountSharedData {
->>>>>>> 7759210f
     create_loadable_account_with_fields(name, (lamports, INITIAL_RENT_EPOCH))
 }
 
 pub fn create_loadable_account_with_fields(
     name: &str,
     (lamports, rent_epoch): InheritableAccountFields,
-<<<<<<< HEAD
-) -> Account {
-    Account {
-=======
 ) -> AccountSharedData {
     AccountSharedData {
->>>>>>> 7759210f
         lamports,
         owner: id(),
         data: name.as_bytes().to_vec(),
@@ -40,10 +27,6 @@
     }
 }
 
-<<<<<<< HEAD
-pub fn create_loadable_account_for_test(name: &str) -> Account {
-=======
 pub fn create_loadable_account_for_test(name: &str) -> AccountSharedData {
->>>>>>> 7759210f
     create_loadable_account_with_fields(name, DUMMY_INHERITABLE_ACCOUNT_FIELDS)
 }