--- conflicted
+++ resolved
@@ -444,17 +444,6 @@
     }
 }
 
-<<<<<<< HEAD
-// AccountSharedData stub for forwards compatibility with the v1.6 release line
-pub struct AccountSharedData {}
-impl AccountSharedData {
-    pub fn new_ref(lamports: u64, space: usize, owner: &Pubkey) -> Rc<RefCell<Account>> {
-        Rc::new(RefCell::new(Account::new(lamports, space, owner)))
-    }
-}
-
-=======
->>>>>>> 7759210f
 pub type InheritableAccountFields = (u64, Epoch);
 pub const DUMMY_INHERITABLE_ACCOUNT_FIELDS: InheritableAccountFields = (1, INITIAL_RENT_EPOCH);
 
@@ -473,11 +462,7 @@
 ) -> Account {
     let data_len = S::size_of().max(bincode::serialized_size(sysvar).unwrap() as usize);
     let mut account = Account::new(lamports, data_len, &solana_program::sysvar::id());
-<<<<<<< HEAD
-    to_account::<S>(sysvar, &mut account).unwrap();
-=======
     to_account::<S, Account>(sysvar, &mut account).unwrap();
->>>>>>> 7759210f
     account.rent_epoch = rent_epoch;
     account
 }
@@ -486,8 +471,6 @@
     create_account_with_fields(sysvar, DUMMY_INHERITABLE_ACCOUNT_FIELDS)
 }
 
-<<<<<<< HEAD
-=======
 /// Create an `Account` from a `Sysvar`.
 #[deprecated(
     since = "1.5.17",
@@ -514,7 +497,6 @@
     ))
 }
 
->>>>>>> 7759210f
 /// Create a `Sysvar` from an `Account`'s data.
 pub fn from_account<S: Sysvar, T: ReadableAccount>(account: &T) -> Option<S> {
     bincode::deserialize(account.data()).ok()
