#!/usr/bin/env bash
#
# Start a validator
#
here=$(dirname "$0")
# shellcheck source=multinode-demo/common.sh
source "$here"/common.sh

args=(
<<<<<<< HEAD
    --max-genesis-archive-unpacked-size 1073741824
=======
  --max-genesis-archive-unpacked-size 1073741824
  --no-poh-speed-test
>>>>>>> 7759210f
)
airdrops_enabled=1
node_sol=500 # 500 SOL: number of VLX to airdrop the node for transaction fees and vote account rent exemption (ignored if airdrops_enabled=0)
label=
identity=
vote_account=
no_restart=0
gossip_entrypoint=
ledger_dir=

usage() {
    if [[ -n $1 ]]; then
        echo "$*"
        echo
    fi
  cat <<EOF

usage: $0 [OPTIONS] [cluster entry point hostname]

Start a validator with no stake

OPTIONS:
  --ledger PATH             - store ledger under this PATH
  --init-complete-file FILE - create this file, if it doesn't already exist, once node initialization is complete
  --label LABEL             - Append the given label to the configuration files, useful when running
                              multiple validators in the same workspace
  --node-vlx VLX            - Number of VLX this node has been funded from the genesis config (default: $node_sol)
  --no-voting               - start node without vote signer
  --rpc-port port           - custom RPC port for this node
  --no-restart              - do not restart the node if it exits
  --no-airdrop              - The genesis config has an account for the node. Airdrops are not required.

EOF
    exit 1
}

positional_args=()
while [[ -n $1 ]]; do
<<<<<<< HEAD
    if [[ ${1:0:1} = - ]]; then
        # validator.sh-only options
        if [[ $1 = --label ]]; then
            label="-$2"
            shift 2
            elif [[ $1 = --no-restart ]]; then
            no_restart=1
            shift
            elif [[ $1 = --node-vlx ]]; then
            node_sol="$2"
            shift 2
            elif [[ $1 = --no-airdrop ]]; then
            airdrops_enabled=0
            shift
            # velas-validator options
            elif [[ $1 = --expected-genesis-hash ]]; then
            args+=("$1" "$2")
            shift 2
            elif [[ $1 = --expected-shred-version ]]; then
            args+=("$1" "$2")
            shift 2
            elif [[ $1 = --identity ]]; then
            identity=$2
            args+=("$1" "$2")
            shift 2
            elif [[ $1 = --authorized-voter ]]; then
            args+=("$1" "$2")
            shift 2
            elif [[ $1 = --vote-account ]]; then
            vote_account=$2
            args+=("$1" "$2")
            shift 2
            elif [[ $1 = --init-complete-file ]]; then
            args+=("$1" "$2")
            shift 2
            elif [[ $1 = --ledger ]]; then
            ledger_dir=$2
            shift 2
            elif [[ $1 = --entrypoint ]]; then
            gossip_entrypoint=$2
            args+=("$1" "$2")
            shift 2
            elif [[ $1 = --no-snapshot-fetch ]]; then
            args+=("$1")
            shift
            elif [[ $1 = --no-voting ]]; then
            args+=("$1")
            shift
            elif [[ $1 = --dev-no-sigverify ]]; then
            args+=("$1")
            shift
            elif [[ $1 = --dev-halt-at-slot ]]; then
            args+=("$1" "$2")
            shift 2
            elif [[ $1 = --rpc-port ]]; then
            args+=("$1" "$2")
            shift 2
            elif [[ $1 = --enable-rpc-exit ]]; then
            args+=("$1")
            shift
            elif [[ $1 = --rpc-faucet-address ]]; then
            args+=("$1" "$2")
            shift 2
            elif [[ $1 = --accounts ]]; then
            args+=("$1" "$2")
            shift 2
            elif [[ $1 = --gossip-port ]]; then
            args+=("$1" "$2")
            shift 2
            elif [[ $1 = --dynamic-port-range ]]; then
            args+=("$1" "$2")
            shift 2
            elif [[ $1 = --snapshot-interval-slots ]]; then
            args+=("$1" "$2")
            shift 2
            elif [[ $1 = --limit-ledger-size ]]; then
            args+=("$1" "$2")
            shift 2
            elif [[ $1 = --no-rocksdb-compaction ]]; then
            args+=("$1")
            shift
            elif [[ $1 = --enable-rpc-transaction-history ]]; then
            args+=("$1")
            shift
            elif [[ $1 = --enable-cpi-and-log-storage ]]; then
            args+=("$1")
            shift
            elif [[ $1 = --skip-poh-verify ]]; then
            args+=("$1")
            shift
            elif [[ $1 = --log ]]; then
            args+=("$1" "$2")
            shift 2
            elif [[ $1 = --trusted-validator ]]; then
            args+=("$1" "$2")
            shift 2
            elif [[ $1 = --halt-on-trusted-validators-accounts-hash-mismatch ]]; then
            args+=("$1")
            shift
            elif [[ $1 = --max-genesis-archive-unpacked-size ]]; then
            args+=("$1" "$2")
            shift 2
            elif [[ $1 == --wait-for-supermajority ]]; then
            args+=("$1" "$2")
            shift 2
            elif [[ $1 == --expected-bank-hash ]]; then
            args+=("$1" "$2")
            shift 2
            elif [[ $1 = -h ]]; then
            usage "$@"
        else
            echo "Unknown argument: $1"
            exit 1
        fi
    else
        positional_args+=("$1")
        shift
    fi
done

if [[ "$SOLANA_GPU_MISSING" -eq 1 ]]; then
    echo "Testnet requires GPUs, but none were found!  Aborting..."
    exit 1
fi

if [[ ${#positional_args[@]} -gt 1 ]]; then
    usage "$@"
fi

if [[ -n $REQUIRE_LEDGER_DIR ]]; then
    if [[ -z $ledger_dir ]]; then
        usage "Error: --ledger not specified"
    fi
    SOLANA_CONFIG_DIR="$ledger_dir"
fi

if [[ -n $REQUIRE_KEYPAIRS ]]; then
    if [[ -z $identity ]]; then
        usage "Error: --identity not specified"
    fi
    if [[ -z $vote_account ]]; then
        usage "Error: --vote-account not specified"
    fi
fi

if [[ -z "$ledger_dir" ]]; then
    ledger_dir="$SOLANA_CONFIG_DIR/validator$label"
fi
mkdir -p "$ledger_dir"

if [[ -n $gossip_entrypoint ]]; then
    # Prefer the --entrypoint argument if supplied...
    if [[ ${#positional_args[@]} -gt 0 ]]; then
        usage "$@"
    fi
else
    # ...but also support providing the entrypoint's hostname as the first
    #    positional argument
    entrypoint_hostname=${positional_args[0]}
    if [[ -z $entrypoint_hostname ]]; then
        gossip_entrypoint=127.0.0.1:8001
    else
        gossip_entrypoint="$entrypoint_hostname":8001
    fi
fi

faucet_address="${gossip_entrypoint%:*}":9900

: "${identity:=$ledger_dir/identity.json}"
: "${vote_account:=$ledger_dir/vote-account.json}"

default_arg --entrypoint "$gossip_entrypoint"
if ((airdrops_enabled)); then
    default_arg --rpc-faucet-address "$faucet_address"
fi

default_arg --identity "$identity"
default_arg --vote-account "$vote_account"
default_arg --ledger "$ledger_dir"
default_arg --log -
default_arg --enable-rpc-exit
default_arg --enable-rpc-set-log-filter
default_arg --require-tower

if [[ -n $SOLANA_CUDA ]]; then
    program=$velas_validator_cuda
else
    program=$velas_validator
fi

set -e
PS4="$(basename "$0"): "

pid=
kill_node() {
    # Note: do not echo anything from this function to ensure $pid is actually
    # killed when stdout/stderr are redirected
    set +ex
    if [[ -n $pid ]]; then
        declare _pid=$pid
        pid=
        kill "$_pid" || true
        wait "$_pid" || true
    fi
}

kill_node_and_exit() {
    kill_node
    exit
}

trap 'kill_node_and_exit' INT TERM ERR

wallet() {
    (
        set -x
        $velas_cli --keypair "$identity" --url "$rpc_url" "$@"
    )
}

setup_validator_accounts() {
    declare node_sol=$1
    
    if [[ -n "$SKIP_ACCOUNTS_CREATION" ]]; then
        return 0
    fi
    
    if ! wallet vote-account "$vote_account"; then
        if ((airdrops_enabled)); then
            echo "Adding $node_sol to validator identity account:"
            (
                set -x
                $velas_cli --keypair "$SOLANA_CONFIG_DIR/faucet.json" --url "$rpc_url" transfer "$identity" "$node_sol"
            ) || return $?
        fi
        
        echo "Creating validator vote account"
        wallet create-vote-account "$vote_account" "$identity" || return $?
    fi
    echo "Validator vote account configured"
    
    echo "Validator identity account balance:"
    wallet balance || return $?
    
    return 0
}

rpc_url=$($velas_gossip rpc-url --timeout 180 --entrypoint "$gossip_entrypoint")

[[ -r "$identity" ]] || $velas_keygen new --no-passphrase -so "$identity"
[[ -r "$vote_account" ]] || $velas_keygen new --no-passphrase -so "$vote_account"

setup_validator_accounts "$node_sol"

while true; do
    echo "$PS4$program ${args[*]}"
    
    $program "${args[@]}" &
    pid=$!
    echo "pid: $pid"
    
    if ((no_restart)); then
        wait "$pid"
        exit $?
    fi
    
    while true; do
        if [[ -z $pid ]] || ! kill -0 "$pid"; then
            echo "############## validator exited, restarting ##############"
            break
        fi
        sleep 1
    done
    
    kill_node
done
=======
  if [[ ${1:0:1} = - ]]; then
    # validator.sh-only options
    if [[ $1 = --label ]]; then
      label="-$2"
      shift 2
    elif [[ $1 = --no-restart ]]; then
      no_restart=1
      shift
    elif [[ $1 = --node-sol ]]; then
      node_sol="$2"
      shift 2
    elif [[ $1 = --no-airdrop ]]; then
      airdrops_enabled=0
      shift
    # solana-validator options
    elif [[ $1 = --expected-genesis-hash ]]; then
      args+=("$1" "$2")
      shift 2
    elif [[ $1 = --expected-shred-version ]]; then
      args+=("$1" "$2")
      shift 2
    elif [[ $1 = --identity ]]; then
      identity=$2
      args+=("$1" "$2")
      shift 2
    elif [[ $1 = --authorized-voter ]]; then
      args+=("$1" "$2")
      shift 2
    elif [[ $1 = --vote-account ]]; then
      vote_account=$2
      args+=("$1" "$2")
      shift 2
    elif [[ $1 = --init-complete-file ]]; then
      args+=("$1" "$2")
      shift 2
    elif [[ $1 = --ledger ]]; then
      ledger_dir=$2
      shift 2
    elif [[ $1 = --entrypoint ]]; then
      gossip_entrypoint=$2
      args+=("$1" "$2")
      shift 2
    elif [[ $1 = --no-snapshot-fetch ]]; then
      args+=("$1")
      shift
    elif [[ $1 = --no-voting ]]; then
      args+=("$1")
      shift
    elif [[ $1 = --dev-no-sigverify ]]; then
      args+=("$1")
      shift
    elif [[ $1 = --dev-halt-at-slot ]]; then
      args+=("$1" "$2")
      shift 2
    elif [[ $1 = --rpc-port ]]; then
      args+=("$1" "$2")
      shift 2
    elif [[ $1 = --rpc-faucet-address ]]; then
      args+=("$1" "$2")
      shift 2
    elif [[ $1 = --accounts ]]; then
      args+=("$1" "$2")
      shift 2
    elif [[ $1 = --gossip-port ]]; then
      args+=("$1" "$2")
      shift 2
    elif [[ $1 = --dynamic-port-range ]]; then
      args+=("$1" "$2")
      shift 2
    elif [[ $1 = --snapshot-interval-slots ]]; then
      args+=("$1" "$2")
      shift 2
    elif [[ $1 = --limit-ledger-size ]]; then
      args+=("$1" "$2")
      shift 2
    elif [[ $1 = --no-rocksdb-compaction ]]; then
      args+=("$1")
      shift
    elif [[ $1 = --enable-rpc-transaction-history ]]; then
      args+=("$1")
>>>>>>> 7759210f
      shift
    elif [[ $1 = --enable-cpi-and-log-storage ]]; then
      args+=("$1")
      shift
    elif [[ $1 = --skip-poh-verify ]]; then
      args+=("$1")
      shift
    elif [[ $1 = --log ]]; then
      args+=("$1" "$2")
      shift 2
    elif [[ $1 = --trusted-validator ]]; then
      args+=("$1" "$2")
      shift 2
    elif [[ $1 = --halt-on-trusted-validators-accounts-hash-mismatch ]]; then
      args+=("$1")
      shift
    elif [[ $1 = --max-genesis-archive-unpacked-size ]]; then
      args+=("$1" "$2")
      shift 2
    elif [[ $1 == --wait-for-supermajority ]]; then
      args+=("$1" "$2")
      shift 2
    elif [[ $1 == --expected-bank-hash ]]; then
      args+=("$1" "$2")
      shift 2
    elif [[ $1 = -h ]]; then
      usage "$@"
    else
      echo "Unknown argument: $1"
      exit 1
    fi
  else
    positional_args+=("$1")
    shift
  fi
done

if [[ "$SOLANA_GPU_MISSING" -eq 1 ]]; then
  echo "Testnet requires GPUs, but none were found!  Aborting..."
  exit 1
fi

if [[ ${#positional_args[@]} -gt 1 ]]; then
  usage "$@"
fi

if [[ -n $REQUIRE_LEDGER_DIR ]]; then
  if [[ -z $ledger_dir ]]; then
    usage "Error: --ledger not specified"
  fi
  SOLANA_CONFIG_DIR="$ledger_dir"
fi

if [[ -n $REQUIRE_KEYPAIRS ]]; then
  if [[ -z $identity ]]; then
    usage "Error: --identity not specified"
  fi
  if [[ -z $vote_account ]]; then
    usage "Error: --vote-account not specified"
  fi
fi

if [[ -z "$ledger_dir" ]]; then
  ledger_dir="$SOLANA_CONFIG_DIR/validator$label"
fi
mkdir -p "$ledger_dir"

if [[ -n $gossip_entrypoint ]]; then
  # Prefer the --entrypoint argument if supplied...
  if [[ ${#positional_args[@]} -gt 0 ]]; then
    usage "$@"
  fi
else
  # ...but also support providing the entrypoint's hostname as the first
  #    positional argument
  entrypoint_hostname=${positional_args[0]}
  if [[ -z $entrypoint_hostname ]]; then
    gossip_entrypoint=127.0.0.1:8001
  else
    gossip_entrypoint="$entrypoint_hostname":8001
  fi
fi

faucet_address="${gossip_entrypoint%:*}":9900

: "${identity:=$ledger_dir/identity.json}"
: "${vote_account:=$ledger_dir/vote-account.json}"

default_arg --entrypoint "$gossip_entrypoint"
if ((airdrops_enabled)); then
  default_arg --rpc-faucet-address "$faucet_address"
fi

default_arg --identity "$identity"
default_arg --vote-account "$vote_account"
default_arg --ledger "$ledger_dir"
default_arg --log -
default_arg --require-tower

if [[ -n $SOLANA_CUDA ]]; then
  program=$velas_validator_cuda
else
  program=$velas_validator
fi

set -e
PS4="$(basename "$0"): "

pid=
kill_node() {
  # Note: do not echo anything from this function to ensure $pid is actually
  # killed when stdout/stderr are redirected
  set +ex
  if [[ -n $pid ]]; then
    declare _pid=$pid
    pid=
    kill "$_pid" || true
    wait "$_pid" || true
  fi
}

kill_node_and_exit() {
  kill_node
  exit
}

trap 'kill_node_and_exit' INT TERM ERR

wallet() {
  (
    set -x
    $velas_cli --keypair "$identity" --url "$rpc_url" "$@"
  )
}

setup_validator_accounts() {
  declare node_sol=$1

  if [[ -n "$SKIP_ACCOUNTS_CREATION" ]]; then
    return 0
  fi

  if ! wallet vote-account "$vote_account"; then
    if ((airdrops_enabled)); then
      echo "Adding $node_sol to validator identity account:"
      (
        set -x
<<<<<<< HEAD
        $velas_cli --keypair "$SOLANA_CONFIG_DIR/faucet.json" --url "$rpc_url" transfer "$identity" "$node_sol"
=======
        $solana_cli \
          --keypair "$SOLANA_CONFIG_DIR/faucet.json" --url "$rpc_url" \
          transfer --allow-unfunded-recipient "$identity" "$node_sol"
>>>>>>> 7759210f
      ) || return $?
    fi

    echo "Creating validator vote account"
    wallet create-vote-account "$vote_account" "$identity" || return $?
  fi
  echo "Validator vote account configured"

  echo "Validator identity account balance:"
  wallet balance || return $?

  return 0
}

rpc_url=$($velas_gossip rpc-url --timeout 180 --entrypoint "$gossip_entrypoint")

[[ -r "$identity" ]] || $velas_keygen new --no-passphrase -so "$identity"
[[ -r "$vote_account" ]] || $velas_keygen new --no-passphrase -so "$vote_account"

setup_validator_accounts "$node_sol"

while true; do
  echo "$PS4$program ${args[*]}"

  $program "${args[@]}" &
  pid=$!
  echo "pid: $pid"

  if ((no_restart)); then
    wait "$pid"
    exit $?
  fi

  while true; do
    if [[ -z $pid ]] || ! kill -0 "$pid"; then
      echo "############## validator exited, restarting ##############"
      break
    fi
    sleep 1
  done

  kill_node
done<|MERGE_RESOLUTION|>--- conflicted
+++ resolved
@@ -7,12 +7,8 @@
 source "$here"/common.sh
 
 args=(
-<<<<<<< HEAD
-    --max-genesis-archive-unpacked-size 1073741824
-=======
   --max-genesis-archive-unpacked-size 1073741824
   --no-poh-speed-test
->>>>>>> 7759210f
 )
 airdrops_enabled=1
 node_sol=500 # 500 SOL: number of VLX to airdrop the node for transaction fees and vote account rent exemption (ignored if airdrops_enabled=0)
@@ -51,284 +47,6 @@
 
 positional_args=()
 while [[ -n $1 ]]; do
-<<<<<<< HEAD
-    if [[ ${1:0:1} = - ]]; then
-        # validator.sh-only options
-        if [[ $1 = --label ]]; then
-            label="-$2"
-            shift 2
-            elif [[ $1 = --no-restart ]]; then
-            no_restart=1
-            shift
-            elif [[ $1 = --node-vlx ]]; then
-            node_sol="$2"
-            shift 2
-            elif [[ $1 = --no-airdrop ]]; then
-            airdrops_enabled=0
-            shift
-            # velas-validator options
-            elif [[ $1 = --expected-genesis-hash ]]; then
-            args+=("$1" "$2")
-            shift 2
-            elif [[ $1 = --expected-shred-version ]]; then
-            args+=("$1" "$2")
-            shift 2
-            elif [[ $1 = --identity ]]; then
-            identity=$2
-            args+=("$1" "$2")
-            shift 2
-            elif [[ $1 = --authorized-voter ]]; then
-            args+=("$1" "$2")
-            shift 2
-            elif [[ $1 = --vote-account ]]; then
-            vote_account=$2
-            args+=("$1" "$2")
-            shift 2
-            elif [[ $1 = --init-complete-file ]]; then
-            args+=("$1" "$2")
-            shift 2
-            elif [[ $1 = --ledger ]]; then
-            ledger_dir=$2
-            shift 2
-            elif [[ $1 = --entrypoint ]]; then
-            gossip_entrypoint=$2
-            args+=("$1" "$2")
-            shift 2
-            elif [[ $1 = --no-snapshot-fetch ]]; then
-            args+=("$1")
-            shift
-            elif [[ $1 = --no-voting ]]; then
-            args+=("$1")
-            shift
-            elif [[ $1 = --dev-no-sigverify ]]; then
-            args+=("$1")
-            shift
-            elif [[ $1 = --dev-halt-at-slot ]]; then
-            args+=("$1" "$2")
-            shift 2
-            elif [[ $1 = --rpc-port ]]; then
-            args+=("$1" "$2")
-            shift 2
-            elif [[ $1 = --enable-rpc-exit ]]; then
-            args+=("$1")
-            shift
-            elif [[ $1 = --rpc-faucet-address ]]; then
-            args+=("$1" "$2")
-            shift 2
-            elif [[ $1 = --accounts ]]; then
-            args+=("$1" "$2")
-            shift 2
-            elif [[ $1 = --gossip-port ]]; then
-            args+=("$1" "$2")
-            shift 2
-            elif [[ $1 = --dynamic-port-range ]]; then
-            args+=("$1" "$2")
-            shift 2
-            elif [[ $1 = --snapshot-interval-slots ]]; then
-            args+=("$1" "$2")
-            shift 2
-            elif [[ $1 = --limit-ledger-size ]]; then
-            args+=("$1" "$2")
-            shift 2
-            elif [[ $1 = --no-rocksdb-compaction ]]; then
-            args+=("$1")
-            shift
-            elif [[ $1 = --enable-rpc-transaction-history ]]; then
-            args+=("$1")
-            shift
-            elif [[ $1 = --enable-cpi-and-log-storage ]]; then
-            args+=("$1")
-            shift
-            elif [[ $1 = --skip-poh-verify ]]; then
-            args+=("$1")
-            shift
-            elif [[ $1 = --log ]]; then
-            args+=("$1" "$2")
-            shift 2
-            elif [[ $1 = --trusted-validator ]]; then
-            args+=("$1" "$2")
-            shift 2
-            elif [[ $1 = --halt-on-trusted-validators-accounts-hash-mismatch ]]; then
-            args+=("$1")
-            shift
-            elif [[ $1 = --max-genesis-archive-unpacked-size ]]; then
-            args+=("$1" "$2")
-            shift 2
-            elif [[ $1 == --wait-for-supermajority ]]; then
-            args+=("$1" "$2")
-            shift 2
-            elif [[ $1 == --expected-bank-hash ]]; then
-            args+=("$1" "$2")
-            shift 2
-            elif [[ $1 = -h ]]; then
-            usage "$@"
-        else
-            echo "Unknown argument: $1"
-            exit 1
-        fi
-    else
-        positional_args+=("$1")
-        shift
-    fi
-done
-
-if [[ "$SOLANA_GPU_MISSING" -eq 1 ]]; then
-    echo "Testnet requires GPUs, but none were found!  Aborting..."
-    exit 1
-fi
-
-if [[ ${#positional_args[@]} -gt 1 ]]; then
-    usage "$@"
-fi
-
-if [[ -n $REQUIRE_LEDGER_DIR ]]; then
-    if [[ -z $ledger_dir ]]; then
-        usage "Error: --ledger not specified"
-    fi
-    SOLANA_CONFIG_DIR="$ledger_dir"
-fi
-
-if [[ -n $REQUIRE_KEYPAIRS ]]; then
-    if [[ -z $identity ]]; then
-        usage "Error: --identity not specified"
-    fi
-    if [[ -z $vote_account ]]; then
-        usage "Error: --vote-account not specified"
-    fi
-fi
-
-if [[ -z "$ledger_dir" ]]; then
-    ledger_dir="$SOLANA_CONFIG_DIR/validator$label"
-fi
-mkdir -p "$ledger_dir"
-
-if [[ -n $gossip_entrypoint ]]; then
-    # Prefer the --entrypoint argument if supplied...
-    if [[ ${#positional_args[@]} -gt 0 ]]; then
-        usage "$@"
-    fi
-else
-    # ...but also support providing the entrypoint's hostname as the first
-    #    positional argument
-    entrypoint_hostname=${positional_args[0]}
-    if [[ -z $entrypoint_hostname ]]; then
-        gossip_entrypoint=127.0.0.1:8001
-    else
-        gossip_entrypoint="$entrypoint_hostname":8001
-    fi
-fi
-
-faucet_address="${gossip_entrypoint%:*}":9900
-
-: "${identity:=$ledger_dir/identity.json}"
-: "${vote_account:=$ledger_dir/vote-account.json}"
-
-default_arg --entrypoint "$gossip_entrypoint"
-if ((airdrops_enabled)); then
-    default_arg --rpc-faucet-address "$faucet_address"
-fi
-
-default_arg --identity "$identity"
-default_arg --vote-account "$vote_account"
-default_arg --ledger "$ledger_dir"
-default_arg --log -
-default_arg --enable-rpc-exit
-default_arg --enable-rpc-set-log-filter
-default_arg --require-tower
-
-if [[ -n $SOLANA_CUDA ]]; then
-    program=$velas_validator_cuda
-else
-    program=$velas_validator
-fi
-
-set -e
-PS4="$(basename "$0"): "
-
-pid=
-kill_node() {
-    # Note: do not echo anything from this function to ensure $pid is actually
-    # killed when stdout/stderr are redirected
-    set +ex
-    if [[ -n $pid ]]; then
-        declare _pid=$pid
-        pid=
-        kill "$_pid" || true
-        wait "$_pid" || true
-    fi
-}
-
-kill_node_and_exit() {
-    kill_node
-    exit
-}
-
-trap 'kill_node_and_exit' INT TERM ERR
-
-wallet() {
-    (
-        set -x
-        $velas_cli --keypair "$identity" --url "$rpc_url" "$@"
-    )
-}
-
-setup_validator_accounts() {
-    declare node_sol=$1
-    
-    if [[ -n "$SKIP_ACCOUNTS_CREATION" ]]; then
-        return 0
-    fi
-    
-    if ! wallet vote-account "$vote_account"; then
-        if ((airdrops_enabled)); then
-            echo "Adding $node_sol to validator identity account:"
-            (
-                set -x
-                $velas_cli --keypair "$SOLANA_CONFIG_DIR/faucet.json" --url "$rpc_url" transfer "$identity" "$node_sol"
-            ) || return $?
-        fi
-        
-        echo "Creating validator vote account"
-        wallet create-vote-account "$vote_account" "$identity" || return $?
-    fi
-    echo "Validator vote account configured"
-    
-    echo "Validator identity account balance:"
-    wallet balance || return $?
-    
-    return 0
-}
-
-rpc_url=$($velas_gossip rpc-url --timeout 180 --entrypoint "$gossip_entrypoint")
-
-[[ -r "$identity" ]] || $velas_keygen new --no-passphrase -so "$identity"
-[[ -r "$vote_account" ]] || $velas_keygen new --no-passphrase -so "$vote_account"
-
-setup_validator_accounts "$node_sol"
-
-while true; do
-    echo "$PS4$program ${args[*]}"
-    
-    $program "${args[@]}" &
-    pid=$!
-    echo "pid: $pid"
-    
-    if ((no_restart)); then
-        wait "$pid"
-        exit $?
-    fi
-    
-    while true; do
-        if [[ -z $pid ]] || ! kill -0 "$pid"; then
-            echo "############## validator exited, restarting ##############"
-            break
-        fi
-        sleep 1
-    done
-    
-    kill_node
-done
-=======
   if [[ ${1:0:1} = - ]]; then
     # validator.sh-only options
     if [[ $1 = --label ]]; then
@@ -409,7 +127,6 @@
       shift
     elif [[ $1 = --enable-rpc-transaction-history ]]; then
       args+=("$1")
->>>>>>> 7759210f
       shift
     elif [[ $1 = --enable-cpi-and-log-storage ]]; then
       args+=("$1")
@@ -557,13 +274,9 @@
       echo "Adding $node_sol to validator identity account:"
       (
         set -x
-<<<<<<< HEAD
-        $velas_cli --keypair "$SOLANA_CONFIG_DIR/faucet.json" --url "$rpc_url" transfer "$identity" "$node_sol"
-=======
-        $solana_cli \
+        $velas_cli \
           --keypair "$SOLANA_CONFIG_DIR/faucet.json" --url "$rpc_url" \
           transfer --allow-unfunded-recipient "$identity" "$node_sol"
->>>>>>> 7759210f
       ) || return $?
     fi
 
