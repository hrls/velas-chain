use {
    crate::{
        ledger_error::LedgerError,
<<<<<<< HEAD
=======
        locator::Manufacturer,
>>>>>>> 7759210f
        remote_wallet::{RemoteWallet, RemoteWalletError, RemoteWalletInfo, RemoteWalletManager},
    },
    console::Emoji,
    dialoguer::{theme::ColorfulTheme, Select},
    log::*,
    num_traits::FromPrimitive,
    semver::Version as FirmwareVersion,
    solana_sdk::{derivation_path::DerivationPath, pubkey::Pubkey, signature::Signature},
<<<<<<< HEAD
    std::{cmp::min, fmt, sync::Arc},
=======
    std::{cmp::min, convert::TryFrom, fmt, sync::Arc},
>>>>>>> 7759210f
};

static CHECK_MARK: Emoji = Emoji("✅ ", "");

const DEPRECATE_VERSION_BEFORE: FirmwareVersion = FirmwareVersion {
    major: 0,
    minor: 2,
    patch: 0,
    pre: Vec::new(),
    build: Vec::new(),
};

const APDU_TAG: u8 = 0x05;
const APDU_CLA: u8 = 0xe0;
const APDU_PAYLOAD_HEADER_LEN: usize = 7;
const DEPRECATED_APDU_PAYLOAD_HEADER_LEN: usize = 8;
const P1_NON_CONFIRM: u8 = 0x00;
const P1_CONFIRM: u8 = 0x01;
const P2_EXTEND: u8 = 0x01;
const P2_MORE: u8 = 0x02;
const MAX_CHUNK_SIZE: usize = 255;

const APDU_SUCCESS_CODE: usize = 0x9000;

/// Ledger vendor ID
const LEDGER_VID: u16 = 0x2c97;
/// Ledger product IDs: Nano S and Nano X
const LEDGER_NANO_S_PIDS: [u16; 33] = [
    0x0001, 0x1000, 0x1001, 0x1002, 0x1003, 0x1004, 0x1005, 0x1006, 0x1007, 0x1008, 0x1009, 0x100a,
    0x100b, 0x100c, 0x100d, 0x100e, 0x100f, 0x1010, 0x1011, 0x1012, 0x1013, 0x1014, 0x1015, 0x1016,
    0x1017, 0x1018, 0x1019, 0x101a, 0x101b, 0x101c, 0x101d, 0x101e, 0x101f,
];
const LEDGER_NANO_X_PIDS: [u16; 33] = [
    0x0004, 0x4000, 0x4001, 0x4002, 0x4003, 0x4004, 0x4005, 0x4006, 0x4007, 0x4008, 0x4009, 0x400a,
    0x400b, 0x400c, 0x400d, 0x400e, 0x400f, 0x4010, 0x4011, 0x4012, 0x4013, 0x4014, 0x4015, 0x4016,
    0x4017, 0x4018, 0x4019, 0x401a, 0x401b, 0x401c, 0x401d, 0x401e, 0x401f,
];
const LEDGER_TRANSPORT_HEADER_LEN: usize = 5;

const HID_PACKET_SIZE: usize = 64 + HID_PREFIX_ZERO;

#[cfg(windows)]
const HID_PREFIX_ZERO: usize = 1;
#[cfg(not(windows))]
const HID_PREFIX_ZERO: usize = 0;

mod commands {
    pub const DEPRECATED_GET_APP_CONFIGURATION: u8 = 0x01;
    pub const DEPRECATED_GET_PUBKEY: u8 = 0x02;
    pub const DEPRECATED_SIGN_MESSAGE: u8 = 0x03;
    pub const GET_APP_CONFIGURATION: u8 = 0x04;
    pub const GET_PUBKEY: u8 = 0x05;
    pub const SIGN_MESSAGE: u8 = 0x06;
}

enum ConfigurationVersion {
    Deprecated(Vec<u8>),
    Current(Vec<u8>),
}

#[derive(Debug)]
pub enum PubkeyDisplayMode {
    Short,
    Long,
}

#[derive(Debug)]
pub struct LedgerSettings {
    pub enable_blind_signing: bool,
    pub pubkey_display: PubkeyDisplayMode,
}

/// Ledger Wallet device
pub struct LedgerWallet {
    pub device: hidapi::HidDevice,
    pub pretty_path: String,
    pub version: FirmwareVersion,
}

impl fmt::Debug for LedgerWallet {
    fn fmt(&self, f: &mut fmt::Formatter<'_>) -> fmt::Result {
        write!(f, "HidDevice")
    }
}

impl LedgerWallet {
    pub fn new(device: hidapi::HidDevice) -> Self {
        Self {
            device,
            pretty_path: String::default(),
            version: FirmwareVersion::new(0, 0, 0),
        }
    }

    // Transport Protocol:
    //		* Communication Channel Id		(2 bytes big endian )
    //		* Command Tag				(1 byte)
    //		* Packet Sequence ID			(2 bytes big endian)
    //		* Payload				(Optional)
    //
    // Payload
    //		* APDU Total Length			(2 bytes big endian)
    //		* APDU_CLA				(1 byte)
    //		* APDU_INS				(1 byte)
    //		* APDU_P1				(1 byte)
    //		* APDU_P2				(1 byte)
    //		* APDU_LENGTH 	        (1 byte (2 bytes DEPRECATED))
    //		* APDU_Payload				(Variable)
    //
    fn write(
        &self,
        command: u8,
        p1: u8,
        p2: u8,
        data: &[u8],
        outdated_app: bool,
    ) -> Result<(), RemoteWalletError> {
        let data_len = data.len();
        let mut offset = 0;
        let mut sequence_number = 0;
        let mut hid_chunk = [0_u8; HID_PACKET_SIZE];

        while sequence_number == 0 || offset < data_len {
            let header = if sequence_number == 0 {
                if outdated_app {
                    LEDGER_TRANSPORT_HEADER_LEN + DEPRECATED_APDU_PAYLOAD_HEADER_LEN
                } else {
                    LEDGER_TRANSPORT_HEADER_LEN + APDU_PAYLOAD_HEADER_LEN
                }
            } else {
                LEDGER_TRANSPORT_HEADER_LEN
            };
            let size = min(64 - header, data_len - offset);
            {
                let chunk = &mut hid_chunk[HID_PREFIX_ZERO..];
                chunk[0..5].copy_from_slice(&[
                    0x01,
                    0x01,
                    APDU_TAG,
                    (sequence_number >> 8) as u8,
                    (sequence_number & 0xff) as u8,
                ]);

                if sequence_number == 0 {
                    if outdated_app {
                        let data_len = data.len() + 6;
                        chunk[5..13].copy_from_slice(&[
                            (data_len >> 8) as u8,
                            (data_len & 0xff) as u8,
                            APDU_CLA,
                            command,
                            p1,
                            p2,
                            (data.len() >> 8) as u8,
                            data.len() as u8,
                        ]);
                    } else {
                        let data_len = data.len() + 5;
                        chunk[5..12].copy_from_slice(&[
                            (data_len >> 8) as u8,
                            (data_len & 0xff) as u8,
                            APDU_CLA,
                            command,
                            p1,
                            p2,
                            data.len() as u8,
                        ]);
                    }
                }

                chunk[header..header + size].copy_from_slice(&data[offset..offset + size]);
            }
            trace!("Ledger write {:?}", &hid_chunk[..]);
            let n = self.device.write(&hid_chunk[..])?;
            if n < size + header {
                return Err(RemoteWalletError::Protocol("Write data size mismatch"));
            }
            offset += size;
            sequence_number += 1;
            if sequence_number >= 0xffff {
                return Err(RemoteWalletError::Protocol(
                    "Maximum sequence number reached",
                ));
            }
        }
        Ok(())
    }

    // Transport Protocol:
    //		* Communication Channel Id		(2 bytes big endian )
    //		* Command Tag				(1 byte)
    //		* Packet Sequence ID			(2 bytes big endian)
    //		* Payload				(Optional)
    //
    // Payload
    //		* APDU_LENGTH				(1 byte)
    //		* APDU_Payload				(Variable)
    //
    fn read(&self) -> Result<Vec<u8>, RemoteWalletError> {
        let mut message_size = 0;
        let mut message = Vec::new();

        // terminate the loop if `sequence_number` reaches its max_value and report error
        for chunk_index in 0..=0xffff {
            let mut chunk: [u8; HID_PACKET_SIZE] = [0; HID_PACKET_SIZE];
            let chunk_size = self.device.read(&mut chunk)?;
            trace!("Ledger read {:?}", &chunk[..]);
            if chunk_size < LEDGER_TRANSPORT_HEADER_LEN
                || chunk[0] != 0x01
                || chunk[1] != 0x01
                || chunk[2] != APDU_TAG
            {
                return Err(RemoteWalletError::Protocol("Unexpected chunk header"));
            }
            let seq = (chunk[3] as usize) << 8 | (chunk[4] as usize);
            if seq != chunk_index {
                return Err(RemoteWalletError::Protocol("Unexpected chunk header"));
            }

            let mut offset = 5;
            if seq == 0 {
                // Read message size and status word.
                if chunk_size < 7 {
                    return Err(RemoteWalletError::Protocol("Unexpected chunk header"));
                }
                message_size = (chunk[5] as usize) << 8 | (chunk[6] as usize);
                offset += 2;
            }
            message.extend_from_slice(&chunk[offset..chunk_size]);
            message.truncate(message_size);
            if message.len() == message_size {
                break;
            }
        }
        if message.len() < 2 {
            return Err(RemoteWalletError::Protocol("No status word"));
        }
        let status =
            (message[message.len() - 2] as usize) << 8 | (message[message.len() - 1] as usize);
        trace!("Read status {:x}", status);
        Self::parse_status(status)?;
        let new_len = message.len() - 2;
        message.truncate(new_len);
        Ok(message)
    }

    fn _send_apdu(
        &self,
        command: u8,
        p1: u8,
        p2: u8,
        data: &[u8],
        outdated_app: bool,
    ) -> Result<Vec<u8>, RemoteWalletError> {
        self.write(command, p1, p2, data, outdated_app)?;
        if p1 == P1_CONFIRM && is_last_part(p2) {
            println!(
                "Waiting for your approval on {} {}",
                self.name(),
                self.pretty_path
            );
            let result = self.read()?;
            println!("{}Approved", CHECK_MARK);
            Ok(result)
        } else {
            self.read()
        }
    }

    fn send_apdu(
        &self,
        command: u8,
        p1: u8,
        p2: u8,
        data: &[u8],
    ) -> Result<Vec<u8>, RemoteWalletError> {
        self._send_apdu(command, p1, p2, data, self.outdated_app())
    }

    fn get_firmware_version(&self) -> Result<FirmwareVersion, RemoteWalletError> {
        self.get_configuration_vector().map(|config| match config {
            ConfigurationVersion::Current(config) => {
                FirmwareVersion::new(config[2].into(), config[3].into(), config[4].into())
            }
            ConfigurationVersion::Deprecated(config) => {
                FirmwareVersion::new(config[1].into(), config[2].into(), config[3].into())
            }
        })
    }

    pub fn get_settings(&self) -> Result<LedgerSettings, RemoteWalletError> {
        self.get_configuration_vector().map(|config| match config {
            ConfigurationVersion::Current(config) => {
                let enable_blind_signing = config[0] != 0;
                let pubkey_display = if config[1] == 0 {
                    PubkeyDisplayMode::Long
                } else {
                    PubkeyDisplayMode::Short
                };
                LedgerSettings {
                    enable_blind_signing,
                    pubkey_display,
                }
            }
            ConfigurationVersion::Deprecated(_) => LedgerSettings {
                enable_blind_signing: false,
                pubkey_display: PubkeyDisplayMode::Short,
            },
        })
    }

    fn get_configuration_vector(&self) -> Result<ConfigurationVersion, RemoteWalletError> {
        if let Ok(config) = self._send_apdu(commands::GET_APP_CONFIGURATION, 0, 0, &[], false) {
            if config.len() != 5 {
                return Err(RemoteWalletError::Protocol("Version packet size mismatch"));
            }
            Ok(ConfigurationVersion::Current(config))
        } else {
            let config =
                self._send_apdu(commands::DEPRECATED_GET_APP_CONFIGURATION, 0, 0, &[], true)?;
            if config.len() != 4 {
                return Err(RemoteWalletError::Protocol("Version packet size mismatch"));
            }
            Ok(ConfigurationVersion::Deprecated(config))
        }
    }

    fn outdated_app(&self) -> bool {
        self.version < DEPRECATE_VERSION_BEFORE
    }

    fn parse_status(status: usize) -> Result<(), RemoteWalletError> {
        if status == APDU_SUCCESS_CODE {
            Ok(())
        } else if let Some(err) = LedgerError::from_usize(status) {
            Err(err.into())
        } else {
            Err(RemoteWalletError::Protocol("Unknown error"))
        }
    }
}

impl RemoteWallet for LedgerWallet {
    fn name(&self) -> &str {
        "Ledger hardware wallet"
    }

    fn read_device(
        &mut self,
        dev_info: &hidapi::DeviceInfo,
    ) -> Result<RemoteWalletInfo, RemoteWalletError> {
        let manufacturer = dev_info
            .manufacturer_string()
            .and_then(|s| Manufacturer::try_from(s).ok())
            .unwrap_or_default();
        let model = dev_info
            .product_string()
            .unwrap_or("Unknown")
            .to_lowercase()
            .replace(" ", "-");
        let serial = dev_info.serial_number().unwrap_or("Unknown").to_string();
        let host_device_path = dev_info.path().to_string_lossy().to_string();
        let version = self.get_firmware_version()?;
        self.version = version;
        let pubkey_result = self.get_pubkey(&DerivationPath::default(), false);
        let (pubkey, error) = match pubkey_result {
            Ok(pubkey) => (pubkey, None),
            Err(err) => (Pubkey::default(), Some(err)),
        };
        Ok(RemoteWalletInfo {
            model,
            manufacturer,
            serial,
            host_device_path,
            pubkey,
            error,
        })
    }

    fn get_pubkey(
        &self,
        derivation_path: &DerivationPath,
        confirm_key: bool,
    ) -> Result<Pubkey, RemoteWalletError> {
        let derivation_path = extend_and_serialize(derivation_path);

        let key = self.send_apdu(
            if self.outdated_app() {
                commands::DEPRECATED_GET_PUBKEY
            } else {
                commands::GET_PUBKEY
            },
            if confirm_key {
                P1_CONFIRM
            } else {
                P1_NON_CONFIRM
            },
            0,
            &derivation_path,
        )?;
        if key.len() != 32 {
            return Err(RemoteWalletError::Protocol("Key packet size mismatch"));
        }
        Ok(Pubkey::new(&key))
    }

    fn sign_message(
        &self,
        derivation_path: &DerivationPath,
        data: &[u8],
    ) -> Result<Signature, RemoteWalletError> {
        let mut payload = if self.outdated_app() {
            extend_and_serialize(derivation_path)
        } else {
            extend_and_serialize_multiple(&[derivation_path])
        };
        if data.len() > u16::max_value() as usize {
            return Err(RemoteWalletError::InvalidInput(
                "Message to sign is too long".to_string(),
            ));
        }

        // Check to see if this data needs to be split up and
        // sent in chunks.
        let max_size = MAX_CHUNK_SIZE - payload.len();
        let empty = vec![];
        let (data, remaining_data) = if data.len() > max_size {
            data.split_at(max_size)
        } else {
            (data, empty.as_ref())
        };

        // Pack the first chunk
        if self.outdated_app() {
            for byte in (data.len() as u16).to_be_bytes().iter() {
                payload.push(*byte);
            }
        }
        payload.extend_from_slice(data);
        trace!("Serialized payload length {:?}", payload.len());

        let p2 = if remaining_data.is_empty() {
            0
        } else {
            P2_MORE
        };

        let p1 = P1_CONFIRM;
        let mut result = self.send_apdu(
            if self.outdated_app() {
                commands::DEPRECATED_SIGN_MESSAGE
            } else {
                commands::SIGN_MESSAGE
            },
            p1,
            p2,
            &payload,
        )?;

        // Pack and send the remaining chunks
        if !remaining_data.is_empty() {
            let mut chunks: Vec<_> = remaining_data
                .chunks(MAX_CHUNK_SIZE)
                .map(|data| {
                    let mut payload = if self.outdated_app() {
                        (data.len() as u16).to_be_bytes().to_vec()
                    } else {
                        vec![]
                    };
                    payload.extend_from_slice(data);
                    let p2 = P2_EXTEND | P2_MORE;
                    (p2, payload)
                })
                .collect();

            // Clear the P2_MORE bit on the last item.
            chunks.last_mut().unwrap().0 &= !P2_MORE;

            for (p2, payload) in chunks {
                result = self.send_apdu(commands::SIGN_MESSAGE, p1, p2, &payload)?;
            }
        }

        if result.len() != 64 {
            return Err(RemoteWalletError::Protocol(
                "Signature packet size mismatch",
            ));
        }
        Ok(Signature::new(&result))
    }
}

/// Check if the detected device is a valid `Ledger device` by checking both the product ID and the vendor ID
pub fn is_valid_ledger(vendor_id: u16, product_id: u16) -> bool {
    vendor_id == LEDGER_VID
        && (LEDGER_NANO_S_PIDS.contains(&product_id) || LEDGER_NANO_X_PIDS.contains(&product_id))
}

/// Build the derivation path byte array from a DerivationPath selection
fn extend_and_serialize(derivation_path: &DerivationPath) -> Vec<u8> {
    let byte = if derivation_path.change().is_some() {
        4
    } else if derivation_path.account().is_some() {
        3
    } else {
        2
    };
    let mut concat_derivation = vec![byte];
    for index in derivation_path.path() {
        concat_derivation.extend_from_slice(&index.to_bits().to_be_bytes());
    }
    concat_derivation
}

fn extend_and_serialize_multiple(derivation_paths: &[&DerivationPath]) -> Vec<u8> {
    let mut concat_derivation = vec![derivation_paths.len() as u8];
    for derivation_path in derivation_paths {
        concat_derivation.append(&mut extend_and_serialize(derivation_path));
    }
    concat_derivation
}

/// Choose a Ledger wallet based on matching info fields
pub fn get_ledger_from_info(
    info: RemoteWalletInfo,
    keypair_name: &str,
    wallet_manager: &RemoteWalletManager,
) -> Result<Arc<LedgerWallet>, RemoteWalletError> {
    let devices = wallet_manager.list_devices();
    let mut matches = devices
        .iter()
        .filter(|&device_info| device_info.matches(&info));
    if matches
        .clone()
        .all(|device_info| device_info.error.is_some())
    {
        let first_device = matches.next();
        if let Some(device) = first_device {
            return Err(device.error.clone().unwrap());
        }
    }
    let mut matches: Vec<(String, String)> = matches
        .filter(|&device_info| device_info.error.is_none())
        .map(|device_info| {
            let query_item = format!("{} ({})", device_info.get_pretty_path(), device_info.model,);
            (device_info.host_device_path.clone(), query_item)
        })
        .collect();
    if matches.is_empty() {
        return Err(RemoteWalletError::NoDeviceFound);
    }
    matches.sort_by(|a, b| a.1.cmp(&b.1));
    let (host_device_paths, items): (Vec<String>, Vec<String>) = matches.into_iter().unzip();

    let wallet_host_device_path = if host_device_paths.len() > 1 {
        let selection = Select::with_theme(&ColorfulTheme::default())
            .with_prompt(&format!(
                "Multiple hardware wallets found. Please select a device for {:?}",
                keypair_name
            ))
            .default(0)
            .items(&items[..])
            .interact()
            .unwrap();
        &host_device_paths[selection]
    } else {
        &host_device_paths[0]
    };
    wallet_manager.get_ledger(wallet_host_device_path)
}

//
fn is_last_part(p2: u8) -> bool {
    p2 & P2_MORE == 0
}

#[cfg(test)]
mod tests {
    use super::*;

    #[test]
    fn test_is_last_part() {
        // Bytes with bit-2 set to 0 should return true
        assert!(is_last_part(0b00));
        assert!(is_last_part(0b01));
        assert!(is_last_part(0b101));
        assert!(is_last_part(0b1001));
        assert!(is_last_part(0b1101));

        // Bytes with bit-2 set to 1 should return false
        assert!(!is_last_part(0b10));
        assert!(!is_last_part(0b11));
        assert!(!is_last_part(0b110));
        assert!(!is_last_part(0b111));
        assert!(!is_last_part(0b1010));

        // Test implementation-specific uses
        let p2 = 0;
        assert!(is_last_part(p2));
        let p2 = P2_EXTEND | P2_MORE;
        assert!(!is_last_part(p2));
        assert!(is_last_part(p2 & !P2_MORE));
    }

    #[test]
    fn test_parse_status() {
        LedgerWallet::parse_status(APDU_SUCCESS_CODE).expect("unexpected result");
        if let RemoteWalletError::LedgerError(err) = LedgerWallet::parse_status(0x6985).unwrap_err()
        {
            assert_eq!(err, LedgerError::UserCancel);
        }
        if let RemoteWalletError::Protocol(err) = LedgerWallet::parse_status(0x6fff).unwrap_err() {
            assert_eq!(err, "Unknown error");
        }
    }
}<|MERGE_RESOLUTION|>--- conflicted
+++ resolved
@@ -1,10 +1,7 @@
 use {
     crate::{
         ledger_error::LedgerError,
-<<<<<<< HEAD
-=======
         locator::Manufacturer,
->>>>>>> 7759210f
         remote_wallet::{RemoteWallet, RemoteWalletError, RemoteWalletInfo, RemoteWalletManager},
     },
     console::Emoji,
@@ -13,11 +10,7 @@
     num_traits::FromPrimitive,
     semver::Version as FirmwareVersion,
     solana_sdk::{derivation_path::DerivationPath, pubkey::Pubkey, signature::Signature},
-<<<<<<< HEAD
-    std::{cmp::min, fmt, sync::Arc},
-=======
     std::{cmp::min, convert::TryFrom, fmt, sync::Arc},
->>>>>>> 7759210f
 };
 
 static CHECK_MARK: Emoji = Emoji("✅ ", "");
