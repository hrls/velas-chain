--- conflicted
+++ resolved
@@ -33,7 +33,6 @@
     ));
 }
 
-<<<<<<< HEAD
 pub mod generated_evm {
     include!(concat!(
         env!("CARGO_MANIFEST_DIR"),
@@ -41,8 +40,6 @@
     ));
 }
 
-=======
->>>>>>> 7759210f
 impl From<Vec<Reward>> for generated::Rewards {
     fn from(rewards: Vec<Reward>) -> Self {
         Self {
@@ -525,11 +522,8 @@
                     44 => InstructionError::BorshIoError(String::new()),
                     45 => InstructionError::AccountNotRentExempt,
                     46 => InstructionError::InvalidAccountOwner,
-<<<<<<< HEAD
-=======
                     47 => InstructionError::ArithmeticOverflow,
                     48 => InstructionError::UnsupportedSysvar,
->>>>>>> 7759210f
                     _ => return Err("Invalid InstructionError"),
                 };
 
@@ -556,10 +550,7 @@
             13 => TransactionError::InvalidProgramForExecution,
             14 => TransactionError::SanitizeFailure,
             15 => TransactionError::ClusterMaintenance,
-<<<<<<< HEAD
-=======
             16 => TransactionError::AccountBorrowOutstanding,
->>>>>>> 7759210f
             _ => return Err("Invalid TransactionError"),
         })
     }
@@ -615,12 +606,9 @@
                 TransactionError::InstructionError(_, _) => {
                     tx_by_addr::TransactionErrorType::InstructionError
                 }
-<<<<<<< HEAD
-=======
                 TransactionError::AccountBorrowOutstanding => {
                     tx_by_addr::TransactionErrorType::AccountBorrowOutstandingTx
                 }
->>>>>>> 7759210f
             } as i32,
             instruction_error: match transaction_error {
                 TransactionError::InstructionError(index, ref instruction_error) => {
@@ -766,8 +754,6 @@
                             InstructionError::InvalidAccountOwner => {
                                 tx_by_addr::InstructionErrorType::InvalidAccountOwner
                             }
-<<<<<<< HEAD
-=======
                             InstructionError::ArithmeticOverflow => {
                                 tx_by_addr::InstructionErrorType::ArithmeticOverflow
                             }
@@ -777,7 +763,6 @@
                             InstructionError::IllegalOwner => {
                                 tx_by_addr::InstructionErrorType::IllegalOwner
                             }
->>>>>>> 7759210f
                         } as i32,
                         custom: match instruction_error {
                             InstructionError::Custom(custom) => {
@@ -850,7 +835,6 @@
     }
 }
 
-<<<<<<< HEAD
 //
 // Evm compatibility layer
 //
@@ -980,6 +964,7 @@
 
 impl TryFrom<generated_evm::TransactionReceipt> for evm_state::TransactionReceipt {
     type Error = &'static str;
+
     fn try_from(tx: generated_evm::TransactionReceipt) -> Result<Self, Self::Error> {
         let logs: Result<Vec<_>, _> = tx.logs.into_iter().map(TryFrom::try_from).collect();
         Ok(Self {
@@ -1331,8 +1316,6 @@
     }
 }
 
-=======
->>>>>>> 7759210f
 #[cfg(test)]
 mod test {
     use super::*;
@@ -1899,7 +1882,6 @@
             tx_by_addr_transaction_error.try_into().unwrap()
         );
     }
-<<<<<<< HEAD
 
     #[test]
     fn test_evm_transaction() {
@@ -2100,6 +2082,4 @@
         let block_serialized: generated_evm::EvmFullBlock = block.clone().into();
         assert_eq!(block, block_serialized.try_into().unwrap());
     }
-=======
->>>>>>> 7759210f
 }